--- conflicted
+++ resolved
@@ -2,12 +2,7 @@
  * @file FileParser.h
  * @author Arjun Earthperson
  * @date 09/01/2023
-<<<<<<< HEAD
- * @brief This file contains the definitions for functions that handle file
- * parsing operations.
-=======
  * @brief This file contains the definitions for functions that handle file parsing operations.
->>>>>>> e04b2ba1
  */
 
 #ifndef NE591_008_FILEPARSER_H
@@ -36,24 +31,13 @@
  */
 static bool isFileWritable(const std::string &filepath) {
     const std::filesystem::path path(filepath);
-<<<<<<< HEAD
-    std::error_code
-        ec; // For using the non-throwing overloads of functions below.
-=======
     std::error_code ec; // For using the non-throwing overloads of functions below.
->>>>>>> e04b2ba1
     if (exists(path, ec)) {
         if (std::filesystem::is_directory(path, ec)) {
             std::cerr << "Error: Provided path is a directory. " << std::endl;
             return false;
         }
-<<<<<<< HEAD
-        std::cerr
-            << "Warning: File already exists at path, will be overwritten "
-            << std::endl;
-=======
         std::cerr << "Warning: File already exists at path, will be overwritten " << std::endl;
->>>>>>> e04b2ba1
         return true;
     }
     return true;
@@ -62,22 +46,16 @@
 /**
  * @brief Checks if a file exists and is not a directory.
  *
- * This function checks if a file exists at the given file path and if it is not
- * a directory. If the file does not exist or if it is a directory, an error
- * message is displayed and the function returns false. If the file exists and
- * is not a directory, the function returns true.
+ * This function checks if a file exists at the given file path and if it is not a directory.
+ * If the file does not exist or if it is a directory, an error message is displayed and the function returns false.
+ * If the file exists and is not a directory, the function returns true.
  *
  * @param filepath The path to the file.
  * @return True if the file exists and is not a directory, false otherwise.
  */
 static bool doesFileExist(const std::string &filepath) {
     const std::filesystem::path path(filepath);
-<<<<<<< HEAD
-    std::error_code
-        ec; // For using the non-throwing overloads of functions below.
-=======
     std::error_code ec; // For using the non-throwing overloads of functions below.
->>>>>>> e04b2ba1
     if (!exists(path, ec)) {
         return false;
     }
@@ -94,24 +72,13 @@
  * @param filepath The path to the CSV file.
  * @param data A reference to a map where the data will be stored.
  */
-<<<<<<< HEAD
-template <typename T>
-void readCSV(const std::string &filepath,
-             std::map<std::string, std::vector<T>> &data) {
-=======
 template <typename T> void readCSV(const std::string &filepath, std::map<std::string, std::vector<T>> &data) {
 
->>>>>>> e04b2ba1
     // Open the CSV file
     std::ifstream inputFile(filepath);
 
     if (!inputFile.is_open()) {
-<<<<<<< HEAD
-        std::cerr << "Error: Unable to open the input CSV: " << filepath
-                  << std::endl;
-=======
         std::cerr << "Error: Unable to open the input CSV: " << filepath << std::endl;
->>>>>>> e04b2ba1
         exit(1);
     }
     std::vector<std::string> columnIndices;
@@ -121,8 +88,7 @@
     if (std::getline(inputFile, header)) {
         // Tokenize the header row using boost::tokenizer
         boost::char_separator<char> separator(",");
-        boost::tokenizer<boost::char_separator<char>> headerTokens(header,
-                                                                   separator);
+        boost::tokenizer<boost::char_separator<char>> headerTokens(header, separator);
 
         // Initialize the map with column names as keys
         for (const auto &columnName : headerTokens) {
@@ -134,18 +100,6 @@
         std::string line;
         while (std::getline(inputFile, line)) {
             // Tokenize the line using boost::tokenizer
-<<<<<<< HEAD
-            boost::tokenizer<boost::char_separator<char>> tokens(line,
-                                                                 separator);
-            size_t idx = 0;
-            for (const auto &token : tokens) {
-                try {
-                    (data[columnIndices[idx++]])
-                        .push_back(boost::lexical_cast<long double>(token));
-                } catch (const boost::bad_lexical_cast &ex) {
-                    std::cerr << "Error: Failed to convert to long double: "
-                              << ex.what() << std::endl;
-=======
             boost::tokenizer<boost::char_separator<char>> tokens(line, separator);
 
             size_t idx = 0;
@@ -154,13 +108,13 @@
                     (data[columnIndices[idx++]]).push_back(boost::lexical_cast<long double>(token));
                 } catch (const boost::bad_lexical_cast &ex) {
                     std::cerr << "Error: Failed to convert to long double: " << ex.what() << std::endl;
->>>>>>> e04b2ba1
                 }
             }
         }
     } else {
         std::cerr << "Error: CSV file is empty." << std::endl;
     }
+
     // Close the file
     inputFile.close();
 }
@@ -171,24 +125,13 @@
  * @param filepath The path to the CSV file.
  * @param data A reference to a 2D vector where the data will be stored.
  */
-<<<<<<< HEAD
-template <typename T>
-void readCSVRowWiseNoHeaders(const std::string &filepath,
-                             MyBLAS::Matrix<T> &data) {
-=======
 template <typename T> void readCSVRowWiseNoHeaders(const std::string &filepath, MyBLAS::Matrix<T> &data) {
 
->>>>>>> e04b2ba1
     // Open the CSV file
     std::ifstream inputFile(filepath);
 
     if (!inputFile.is_open()) {
-<<<<<<< HEAD
-        std::cerr << "Error: Unable to open the input CSV: " << filepath
-                  << std::endl;
-=======
         std::cerr << "Error: Unable to open the input CSV: " << filepath << std::endl;
->>>>>>> e04b2ba1
         exit(1);
     }
 
@@ -204,12 +147,7 @@
             try {
                 row.push_back(boost::lexical_cast<T>(token));
             } catch (const boost::bad_lexical_cast &ex) {
-<<<<<<< HEAD
-                std::cerr << "Error: Failed to convert to type T: " << ex.what()
-                          << std::endl;
-=======
                 std::cerr << "Error: Failed to convert to type T: " << ex.what() << std::endl;
->>>>>>> e04b2ba1
             }
         }
         data.push_back(row);
@@ -222,23 +160,16 @@
 /**
  * @brief Converts a vector of any type to a vector of strings.
  *
- * This function template takes a vector of any type and converts each element
- * to a string. The conversion is done using a stringstream and the scientific
- * notation is used for the conversion. The precision of the conversion can be
- * specified as an optional parameter.
- *
-<<<<<<< HEAD
- * @tparam T The type of the elements in the input vector. This can be any type
- * that can be streamed into a stringstream.
-=======
+ * This function template takes a vector of any type and converts each element to a string.
+ * The conversion is done using a stringstream and the scientific notation is used for the conversion.
+ * The precision of the conversion can be specified as an optional parameter.
+ *
  * @tparam T The type of the elements in the input vector. This can be any type that can be streamed into a
  * stringstream.
->>>>>>> e04b2ba1
  * @param inputVector The vector of elements to be converted to strings.
- * @param precision The precision to be used for the conversion. This is
- * optional and defaults to 19.
- * @return A vector of strings where each string is the string representation of
- * the corresponding element in the input vector.
+ * @param precision The precision to be used for the conversion. This is optional and defaults to 19.
+ * @return A vector of strings where each string is the string representation of the corresponding element in the input
+ * vector.
  *
  * Example usage:
  * @code
@@ -247,12 +178,7 @@
  * @endcode
  */
 template <typename T>
-<<<<<<< HEAD
-static std::vector<std::string>
-asStringVector(const std::vector<T> &inputVector, const int precision = 19) {
-=======
 static std::vector<std::string> asStringVector(const std::vector<T> &inputVector, const int precision = 19) {
->>>>>>> e04b2ba1
     std::vector<std::string> stringVector;
     stringVector.reserve(inputVector.size()); // Reserve space for efficiency
 
@@ -271,19 +197,10 @@
  * @param data A reference to a map containing the data to be written.
  * @param columns A vector containing the names of the columns.
  */
-<<<<<<< HEAD
-static void writeCSV(const std::string &filepath,
-                     std::map<std::string, std::vector<std::string>> &data,
-                     const std::vector<std::string> &columns) {
-    if (!isFileWritable(filepath)) {
-        std::cerr << "Error: Unable to write output CSV to path: " << filepath
-                  << std::endl;
-=======
 static void writeCSV(const std::string &filepath, std::map<std::string, std::vector<std::string>> &data,
                      const std::vector<std::string> &columns) {
     if (!isFileWritable(filepath)) {
         std::cerr << "Error: Unable to write output CSV to path: " << filepath << std::endl;
->>>>>>> e04b2ba1
         return;
     }
 
@@ -292,12 +209,7 @@
 
     // Check if the file was opened successfully
     if (!csvFile.is_open()) {
-<<<<<<< HEAD
-        std::cerr << "Error opening the output CSV file" << filepath
-                  << std::endl;
-=======
         std::cerr << "Error opening the output CSV file" << filepath << std::endl;
->>>>>>> e04b2ba1
         return;
     }
 
@@ -309,8 +221,7 @@
     }
     csvFile << "\n";
 
-    // Find the maximum size among all value vectors to determine the number of
-    // rows
+    // Find the maximum size among all value vectors to determine the number of rows
     size_t numRows = 0;
     for (const auto &pair : data) {
         size_t currentSize = pair.second.size();
@@ -336,19 +247,10 @@
     csvFile.close();
 }
 
-<<<<<<< HEAD
-template <typename T>
-static void writeCSVMatrixNoHeaders(const std::string &filepath,
-                                    MyBLAS::Matrix<T> &data) {
-    if (!isFileWritable(filepath)) {
-        std::cerr << "Error: Unable to write output CSV to path: " << filepath
-                  << std::endl;
-=======
 template <typename T> static void writeCSVMatrixNoHeaders(const std::string &filepath, MyBLAS::Matrix<T> &data) {
 
     if (!isFileWritable(filepath)) {
         std::cerr << "Error: Unable to write output CSV to path: " << filepath << std::endl;
->>>>>>> e04b2ba1
         return;
     }
 
@@ -357,12 +259,7 @@
 
     // Check if the file was opened successfully
     if (!csvFile.is_open()) {
-<<<<<<< HEAD
-        std::cerr << "Error opening the output CSV file" << filepath
-                  << std::endl;
-=======
         std::cerr << "Error opening the output CSV file" << filepath << std::endl;
->>>>>>> e04b2ba1
         return;
     }
 
@@ -379,25 +276,20 @@
 /**
  * @brief Reads a JSON file and stores the data in a JSON object.
  *
- * This function opens a JSON file at the given file path for reading. If the
- * file cannot be opened, an error message is displayed and the program exits.
- * The JSON data is then read from the file and stored in the provided JSON
- * object.
+ * This function opens a JSON file at the given file path for reading. If the file cannot be opened,
+ * an error message is displayed and the program exits. The JSON data is then read from the file and
+ * stored in the provided JSON object.
  *
  * @param filepath The path to the JSON file.
  * @param map A reference to a JSON object where the data will be stored.
  */
 static void readJSON(const std::string &filepath, nlohmann::json &map) {
+
     // Open the JSON file
     std::ifstream inputFile(filepath);
 
     if (!inputFile.is_open()) {
-<<<<<<< HEAD
-        std::cerr << "Error: Unable to open the input JSON: " << filepath
-                  << std::endl;
-=======
         std::cerr << "Error: Unable to open the input JSON: " << filepath << std::endl;
->>>>>>> e04b2ba1
         exit(1);
     }
 
@@ -408,24 +300,17 @@
 /**
  * @brief Writes the given JSON data to a file at the specified file path.
  *
- * This function checks if the file is writable and opens it for writing. If the
- * file cannot be opened, an error message is displayed. The JSON data is then
- * written to the file with pretty formatting (indented with 4 spaces). A
- * success message is displayed upon successful writing of the JSON data.
+ * This function checks if the file is writable and opens it for writing. If the file cannot be opened,
+ * an error message is displayed. The JSON data is then written to the file with pretty formatting
+ * (indented with 4 spaces). A success message is displayed upon successful writing of the JSON data.
  *
  * @param filepath The path of the file to write the JSON data to.
  * @param data The JSON data to be written to the file.
  */
 static void writeJSON(const std::string &filepath, nlohmann::json &data) {
-<<<<<<< HEAD
-    if (!isFileWritable(filepath)) {
-        std::cerr << "Error: Unable to write output JSON to path: " << filepath
-                  << std::endl;
-=======
 
     if (!isFileWritable(filepath)) {
         std::cerr << "Error: Unable to write output JSON to path: " << filepath << std::endl;
->>>>>>> e04b2ba1
         return;
     }
 
@@ -434,22 +319,12 @@
 
     // Check if the file was opened successfully
     if (!jsonFile.is_open()) {
-<<<<<<< HEAD
-        std::cerr << "Error opening the output JSON file" << filepath
-                  << std::endl;
-=======
         std::cerr << "Error opening the output JSON file" << filepath << std::endl;
->>>>>>> e04b2ba1
         return;
     }
 
     // Write the JSON data to the file
-<<<<<<< HEAD
-    jsonFile << data.dump(
-        4); // The '4' argument is for pretty formatting with 4 spaces
-=======
     jsonFile << data.dump(4); // The '4' argument is for pretty formatting with 4 spaces
->>>>>>> e04b2ba1
 
     std::cout << "JSON data has been written to " << filepath << std::endl;
 }
