--- conflicted
+++ resolved
@@ -2,13 +2,8 @@
  * @file SSOR.h
  * @author Arjun Earthperson
  * @date 09/30/2023
-<<<<<<< HEAD
- * @brief This file contains the implementation of the Symmetric Successive
- * Over-Relaxation (SSOR) method for solving systems of linear equations.
-=======
  * @brief This file contains the implementation of the Symmetric Successive Over-Relaxation (SSOR) method for solving
  * systems of linear equations.
->>>>>>> e04b2ba1
  */
 
 #ifndef NE591_008_SSOR_H
@@ -22,50 +17,11 @@
 
 /**
  * @namespace MyRelaxationMethod
- * @brief This namespace contains implementations of various relaxation methods
- * for solving systems of linear equations.
+ * @brief This namespace contains implementations of various relaxation methods for solving systems of linear equations.
  */
 namespace MyRelaxationMethod {
 
 /**
-<<<<<<< HEAD
- * @brief Applies the Symmetric Successive Over-Relaxation (SSOR) method to
- * solve a system of linear equations.
- * @tparam T The data type of the elements in the matrix and vectors (e.g.,
- * double, float).
- * @param A The matrix of coefficients in the system of linear equations.
- * @param b The vector of constants in the system of linear equations.
- * @param max_iterations The maximum number of iterations to perform.
- * @param tolerance The tolerance for convergence. If the L2 norm of the
- * difference between the new and old solution vectors is less than this value,
- * the method is considered to have converged.
- * @param relaxation_factor The relaxation factor to use in the method. This is
- * a value between 0 and 2 that determines the rate of convergence. A value of 1
- * corresponds to the Gauss-Seidel method, while a value of 2 corresponds to the
- * Jacobi method.
- * @return A Solution object containing the solution vector, the number of
- * iterations performed, whether the method converged, and the final error.
- */
-template <typename T>
-MyLinearSolvingMethod::Solution<T>
-applySSOR(const MyBLAS::Matrix<T> &A, const MyBLAS::Vector<T> &b,
-          const size_t max_iterations, const T tolerance,
-          const T relaxation_factor) {
-
-    const size_t n = A.getRows(); // Get the number of rows in the matrix A
-    MyLinearSolvingMethod::Solution<T> results(
-        n); // Initialize the results object with the size of the matrix
-
-    const T tolerance_squared =
-        std::pow(tolerance, 2); // Calculate the square of the tolerance
-    T iterative_error_squared =
-        std::numeric_limits<T>::max(); // Initialize the squared error as the
-                                       // maximum possible value
-
-    // Start the iteration
-    for (results.iterations = 0; results.iterations < max_iterations;
-         (results.iterations)++) {
-=======
  * @brief Applies the Symmetric Successive Over-Relaxation (SSOR) method to solve a system of linear equations.
  * @tparam T The data type of the elements in the matrix and vectors (e.g., double, float).
  * @param A The matrix of coefficients in the system of linear equations.
@@ -93,7 +49,6 @@
 
     // Start the iteration
     for (results.iterations = 0; results.iterations < max_iterations; (results.iterations)++) {
->>>>>>> e04b2ba1
         MyBLAS::Vector<T> old_x = results.x; // Save the old solution vector
 
         // Forward sweep (like weighted Gauss-Seidel)
@@ -104,12 +59,7 @@
                     sum += A[row][col] * results.x[col];
                 }
             }
-<<<<<<< HEAD
-            results.x[row] = (1 - relaxation_factor) * old_x[row] +
-                             (relaxation_factor / A[row][row]) * (b[row] - sum);
-=======
             results.x[row] = (1 - relaxation_factor) * old_x[row] + (relaxation_factor / A[row][row]) * (b[row] - sum);
->>>>>>> e04b2ba1
         }
 
         // Backward sweep (like Gauss-Seidel, but in reverse order)
@@ -121,19 +71,6 @@
                     sum += A[row][col] * results.x[col];
                 }
             }
-<<<<<<< HEAD
-            results.x[row] = (1 - relaxation_factor) * old_x[row] +
-                             (relaxation_factor / A[row][row]) * (b[row] - sum);
-        }
-
-        // Calculate the L2 norm of the difference between the new and old
-        // solution vectors
-        iterative_error_squared =
-            MyBLAS::L2Norm<MyBLAS::Vector<T>, T>(results.x, old_x, n);
-
-        // If the squared error is less than the squared tolerance, set the
-        // convergence flag to true and break the loop
-=======
             results.x[row] = (1 - relaxation_factor) * old_x[row] + (relaxation_factor / A[row][row]) * (b[row] - sum);
         }
 
@@ -141,7 +78,6 @@
         iterative_error_squared = MyBLAS::L2Norm<MyBLAS::Vector<T>, T>(results.x, old_x, n);
 
         // If the squared error is less than the squared tolerance, set the convergence flag to true and break the loop
->>>>>>> e04b2ba1
         if (iterative_error_squared < tolerance_squared) {
             results.converged = true;
             break;
