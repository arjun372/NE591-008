/**
 * @file PointJacobi.h
 * @author Arjun Earthperson
 * @date 09/30/2023
 * @brief This file contains the implementation of the Point Jacobi method for
 * solving systems of linear equations.
 */

#ifndef NE591_008_POINTJACOBI_H
#define NE591_008_POINTJACOBI_H

#include "math/blas/Matrix.h"
#include "math/blas/Vector.h"
#include <cstddef>

#include "math/blas/Ops.h"

#include "math/LinearSolver.h"
#include "math/relaxation/RelaxationMethods.h"

/**
 * @namespace MyRelaxationMethod
 * @brief This namespace contains implementations of various relaxation methods
 * for solving systems of linear equations.
 */
namespace MyRelaxationMethod {

/**
<<<<<<< HEAD
 * The Jacobi method requires the matrix `A` to be diagonally dominant, or else
 * it may not converge to the correct solution. A diagonally dominant matrix is
 * one where the absolute value of each diagonal element is greater than the sum
 * of the absolute values of the other elements in the same row.
 *
 * @brief This function applies the Point Jacobi method to solve a system of
 * linear equations.
=======
 * The Jacobi method requires the matrix `A` to be diagonally dominant, or else it may not converge to the correct
 * solution. A diagonally dominant matrix is one where the absolute value of each diagonal element is greater than
 * the sum of the absolute values of the other elements in the same row.
 *
 * @brief This function applies the Point Jacobi method to solve a system of linear equations.
>>>>>>> e04b2ba1
 * @tparam T The data type of the matrix and vectors (usually float or double).
 * @param A The matrix in the system of equations.
 * @param b The right-hand side vector in the system of equations.
 * @param max_iterations The maximum number of iterations to perform.
<<<<<<< HEAD
 * @param tolerance The tolerance for convergence. The method stops if the L2
 * norm of the difference between two successive solutions is less than this
 * value.
 * @param relaxation_factor The purpose of the relaxation factor in the Jacobi
 * method is the same as in the SOR method: it can potentially accelerate the
 * convergence of the method. The relaxation factor is a weight that is applied
 * to the new estimate of the solution at each iteration. If the relaxation
 * factor is less than 1, the new estimate is "dampened", or reduced, which can
 * improve stability but may slow convergence. If the relaxation factor is
 * greater than 1, the new estimate is "amplified", or increased, which can
 * speed up convergence but may also cause the method to diverge if the factor
 * is too large.
 *
 * @return A Solution object containing the solution vector, the number of
 * iterations performed, whether the method converged, and the final error.
 * @note This function only works with square matrices. If a non-square matrix
 * is provided, the function will return immediately with an empty solution.
 * @note The function uses the L2 norm to check for convergence. If the system
 * does not converge within the specified number of iterations, the function
 * will return the current solution and set the 'converged' flag to false.
 */
template <typename T>
MyLinearSolvingMethod::Solution<T>
applyPointJacobi(const MyBLAS::Matrix<T> &A, const MyBLAS::Vector<T> &b,
                 const size_t max_iterations, const T tolerance,
                 const T relaxation_factor = 1) {

    const size_t n = A.getRows(); // Get the number of rows in the matrix A
    MyLinearSolvingMethod::Solution<T> results(
        n); // Initialize the results object with the size of the matrix

    const T tolerance_squared =
        std::pow(tolerance, 2); // Calculate the square of the tolerance
    T iterative_error_squared =
        std::numeric_limits<T>::max(); // Initialize the squared error as the
                                       // maximum possible value

    MyBLAS::Vector<T> new_x(
        n, 0); // Initialize a new vector for the updated solution

    // Start the Point-Jacobi iteration
    for (results.iterations = 0; results.iterations < max_iterations;
         (results.iterations)++) {
=======
 * @param tolerance The tolerance for convergence. The method stops if the L2 norm of the difference between two
 *        successive solutions is less than this value.
 * @param relaxation_factor The purpose of the relaxation factor in the Jacobi method is the same as in the SOR
 *        method: it can potentially accelerate the convergence of the method. The relaxation factor is a weight
 *        that is applied to the new estimate of the solution at each iteration. If the relaxation factor is less
 *        than 1, the new estimate is "dampened", or reduced, which can improve stability but may slow convergence.
 *        If the relaxation factor is greater than 1, the new estimate is "amplified", or increased, which can speed
 *        up convergence but may also cause the method to diverge if the factor is too large.
 *
 * @return A Solution object containing the solution vector, the number of iterations performed, whether the method
 * converged, and the final error.
 * @note This function only works with square matrices. If a non-square matrix is provided, the function will return
 * immediately with an empty solution.
 * @note The function uses the L2 norm to check for convergence. If the system does not converge within the specified
 * number of iterations, the function will return the current solution and set the 'converged' flag to false.
 */
template <typename T>
MyLinearSolvingMethod::Solution<T> applyPointJacobi(const MyBLAS::Matrix<T> &A, const MyBLAS::Vector<T> &b,
                                                    const size_t max_iterations, const T tolerance,
                                                    const T relaxation_factor = 1) {

    const size_t n = A.getRows();                  // Get the number of rows in the matrix A
    MyLinearSolvingMethod::Solution<T> results(n); // Initialize the results object with the size of the matrix

    const T tolerance_squared = std::pow(tolerance, 2); // Calculate the square of the tolerance
    T iterative_error_squared =
        std::numeric_limits<T>::max(); // Initialize the squared error as the maximum possible value

    MyBLAS::Vector<T> new_x(n, 0); // Initialize a new vector for the updated solution

    // Start the Point-Jacobi iteration
    for (results.iterations = 0; results.iterations < max_iterations; (results.iterations)++) {
>>>>>>> e04b2ba1
        // For each row in the matrix
        for (size_t row = 0; row < n; row++) {
            T sum = 0;
            // For each column in the matrix
            for (size_t col = 0; col < n; col++) {
                // If it's not the diagonal element
                if (row != col) {
<<<<<<< HEAD
                    // Add the product of the matrix element and the
                    // corresponding element in the solution vector to the sum
=======
                    // Add the product of the matrix element and the corresponding element in the solution vector to the
                    // sum
>>>>>>> e04b2ba1
                    sum += A[row][col] * results.x[col];
                }
            }
            // Update the solution vector with the new value
<<<<<<< HEAD
            new_x[row] = (1 - relaxation_factor) * results.x[row] +
                         (relaxation_factor / A[row][row]) * (b[row] - sum);
        }

        // Calculate the L2 norm of the difference between the new and old
        // solution vectors
        iterative_error_squared =
            MyBLAS::L2Norm<MyBLAS::Vector<T>, T>(new_x, results.x, n);

        // If the squared error is less than the squared tolerance, set the
        // convergence flag to true and break the loop
=======
            new_x[row] = (1 - relaxation_factor) * results.x[row] + (relaxation_factor / A[row][row]) * (b[row] - sum);
        }

        // Calculate the L2 norm of the difference between the new and old solution vectors
        iterative_error_squared = MyBLAS::L2Norm<MyBLAS::Vector<T>, T>(new_x, results.x, n);

        // If the squared error is less than the squared tolerance, set the convergence flag to true and break the loop
>>>>>>> e04b2ba1
        if (iterative_error_squared < tolerance_squared) {
            results.converged = true;
            break;
        }

<<<<<<< HEAD
        // Update the solution vector with the new values for this iteration
        // step
=======
        // Update the solution vector with the new values for this iteration step
>>>>>>> e04b2ba1
        results.x = new_x;
    }

    // Calculate the final error as the square root of the squared error
    results.iterative_error = std::sqrt(iterative_error_squared);
    return results;
}
} // namespace MyRelaxationMethod
#endif // NE591_008_POINTJACOBI_H<|MERGE_RESOLUTION|>--- conflicted
+++ resolved
@@ -2,8 +2,7 @@
  * @file PointJacobi.h
  * @author Arjun Earthperson
  * @date 09/30/2023
- * @brief This file contains the implementation of the Point Jacobi method for
- * solving systems of linear equations.
+ * @brief This file contains the implementation of the Point Jacobi method for solving systems of linear equations.
  */
 
 #ifndef NE591_008_POINTJACOBI_H
@@ -20,76 +19,20 @@
 
 /**
  * @namespace MyRelaxationMethod
- * @brief This namespace contains implementations of various relaxation methods
- * for solving systems of linear equations.
+ * @brief This namespace contains implementations of various relaxation methods for solving systems of linear equations.
  */
 namespace MyRelaxationMethod {
 
 /**
-<<<<<<< HEAD
- * The Jacobi method requires the matrix `A` to be diagonally dominant, or else
- * it may not converge to the correct solution. A diagonally dominant matrix is
- * one where the absolute value of each diagonal element is greater than the sum
- * of the absolute values of the other elements in the same row.
- *
- * @brief This function applies the Point Jacobi method to solve a system of
- * linear equations.
-=======
  * The Jacobi method requires the matrix `A` to be diagonally dominant, or else it may not converge to the correct
  * solution. A diagonally dominant matrix is one where the absolute value of each diagonal element is greater than
  * the sum of the absolute values of the other elements in the same row.
  *
  * @brief This function applies the Point Jacobi method to solve a system of linear equations.
->>>>>>> e04b2ba1
  * @tparam T The data type of the matrix and vectors (usually float or double).
  * @param A The matrix in the system of equations.
  * @param b The right-hand side vector in the system of equations.
  * @param max_iterations The maximum number of iterations to perform.
-<<<<<<< HEAD
- * @param tolerance The tolerance for convergence. The method stops if the L2
- * norm of the difference between two successive solutions is less than this
- * value.
- * @param relaxation_factor The purpose of the relaxation factor in the Jacobi
- * method is the same as in the SOR method: it can potentially accelerate the
- * convergence of the method. The relaxation factor is a weight that is applied
- * to the new estimate of the solution at each iteration. If the relaxation
- * factor is less than 1, the new estimate is "dampened", or reduced, which can
- * improve stability but may slow convergence. If the relaxation factor is
- * greater than 1, the new estimate is "amplified", or increased, which can
- * speed up convergence but may also cause the method to diverge if the factor
- * is too large.
- *
- * @return A Solution object containing the solution vector, the number of
- * iterations performed, whether the method converged, and the final error.
- * @note This function only works with square matrices. If a non-square matrix
- * is provided, the function will return immediately with an empty solution.
- * @note The function uses the L2 norm to check for convergence. If the system
- * does not converge within the specified number of iterations, the function
- * will return the current solution and set the 'converged' flag to false.
- */
-template <typename T>
-MyLinearSolvingMethod::Solution<T>
-applyPointJacobi(const MyBLAS::Matrix<T> &A, const MyBLAS::Vector<T> &b,
-                 const size_t max_iterations, const T tolerance,
-                 const T relaxation_factor = 1) {
-
-    const size_t n = A.getRows(); // Get the number of rows in the matrix A
-    MyLinearSolvingMethod::Solution<T> results(
-        n); // Initialize the results object with the size of the matrix
-
-    const T tolerance_squared =
-        std::pow(tolerance, 2); // Calculate the square of the tolerance
-    T iterative_error_squared =
-        std::numeric_limits<T>::max(); // Initialize the squared error as the
-                                       // maximum possible value
-
-    MyBLAS::Vector<T> new_x(
-        n, 0); // Initialize a new vector for the updated solution
-
-    // Start the Point-Jacobi iteration
-    for (results.iterations = 0; results.iterations < max_iterations;
-         (results.iterations)++) {
-=======
  * @param tolerance The tolerance for convergence. The method stops if the L2 norm of the difference between two
  *        successive solutions is less than this value.
  * @param relaxation_factor The purpose of the relaxation factor in the Jacobi method is the same as in the SOR
@@ -122,7 +65,6 @@
 
     // Start the Point-Jacobi iteration
     for (results.iterations = 0; results.iterations < max_iterations; (results.iterations)++) {
->>>>>>> e04b2ba1
         // For each row in the matrix
         for (size_t row = 0; row < n; row++) {
             T sum = 0;
@@ -130,30 +72,12 @@
             for (size_t col = 0; col < n; col++) {
                 // If it's not the diagonal element
                 if (row != col) {
-<<<<<<< HEAD
-                    // Add the product of the matrix element and the
-                    // corresponding element in the solution vector to the sum
-=======
                     // Add the product of the matrix element and the corresponding element in the solution vector to the
                     // sum
->>>>>>> e04b2ba1
                     sum += A[row][col] * results.x[col];
                 }
             }
             // Update the solution vector with the new value
-<<<<<<< HEAD
-            new_x[row] = (1 - relaxation_factor) * results.x[row] +
-                         (relaxation_factor / A[row][row]) * (b[row] - sum);
-        }
-
-        // Calculate the L2 norm of the difference between the new and old
-        // solution vectors
-        iterative_error_squared =
-            MyBLAS::L2Norm<MyBLAS::Vector<T>, T>(new_x, results.x, n);
-
-        // If the squared error is less than the squared tolerance, set the
-        // convergence flag to true and break the loop
-=======
             new_x[row] = (1 - relaxation_factor) * results.x[row] + (relaxation_factor / A[row][row]) * (b[row] - sum);
         }
 
@@ -161,18 +85,12 @@
         iterative_error_squared = MyBLAS::L2Norm<MyBLAS::Vector<T>, T>(new_x, results.x, n);
 
         // If the squared error is less than the squared tolerance, set the convergence flag to true and break the loop
->>>>>>> e04b2ba1
         if (iterative_error_squared < tolerance_squared) {
             results.converged = true;
             break;
         }
 
-<<<<<<< HEAD
-        // Update the solution vector with the new values for this iteration
-        // step
-=======
         // Update the solution vector with the new values for this iteration step
->>>>>>> e04b2ba1
         results.x = new_x;
     }
 
