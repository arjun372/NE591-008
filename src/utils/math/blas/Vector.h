--- conflicted
+++ resolved
@@ -21,11 +21,7 @@
 
   protected:
     std::vector<T> data; ///< Vector representing the vector data.
-<<<<<<< HEAD
-    bool isRow; ///< Boolean indicating whether the vector is a row vector.
-=======
     bool isRow;          ///< Boolean indicating whether the vector is a row vector.
->>>>>>> e04b2ba1
 
   public:
     /**
@@ -34,74 +30,39 @@
     Vector() : isRow(false) {}
 
     /**
-<<<<<<< HEAD
-     * @brief Constructor that initializes the vector with a given vector and
-     * row/column indicator.
+     * @brief Constructor that initializes the vector with a given vector and row/column indicator.
      * @param _data Vector to initialize the vector with.
      * @param _isRow Boolean indicating whether the vector is a row vector.
      */
-    explicit Vector(std::vector<T> &_data, bool _isRow)
-        : data(_data), isRow(_isRow) {}
-
-    /**
-     * @brief Constructor that initializes the vector with a given vector and
-     * row/column indicator.
+    explicit Vector(std::vector<T> &_data, bool _isRow) : data(_data), isRow(_isRow) {}
+
+    /**
+     * @brief Constructor that initializes the vector with a given vector and row/column indicator.
      * @param _data Vector to initialize the vector with.
      * @param _isRow Boolean indicating whether the vector is a row vector.
      */
-    explicit Vector(std::vector<T> _data, bool _isRow)
-        : data(std::move(_data)), isRow(_isRow) {}
-
-    /**
-     * @brief Constructor that initializes the vector with a given vector. The
-     * vector is assumed to be a column vector.
-=======
-     * @brief Constructor that initializes the vector with a given vector and row/column indicator.
-     * @param _data Vector to initialize the vector with.
-     * @param _isRow Boolean indicating whether the vector is a row vector.
-     */
-    explicit Vector(std::vector<T> &_data, bool _isRow) : data(_data), isRow(_isRow) {}
-
-    /**
-     * @brief Constructor that initializes the vector with a given vector and row/column indicator.
-     * @param _data Vector to initialize the vector with.
-     * @param _isRow Boolean indicating whether the vector is a row vector.
-     */
     explicit Vector(std::vector<T> _data, bool _isRow) : data(std::move(_data)), isRow(_isRow) {}
 
     /**
      * @brief Constructor that initializes the vector with a given vector. The vector is assumed to be a column vector.
->>>>>>> e04b2ba1
      * @param _data Vector to initialize the vector with.
      */
     explicit Vector(std::vector<T> &_data) : data(_data), isRow(false) {}
 
     /**
-<<<<<<< HEAD
-     * @brief Constructor that initializes the vector with a given vector. The
-     * vector is assumed to be a column vector.
-=======
      * @brief Constructor that initializes the vector with a given vector. The vector is assumed to be a column vector.
->>>>>>> e04b2ba1
      * @param _data Vector to initialize the vector with.
      */
     explicit Vector(std::vector<T> _data) : data(_data), isRow(false) {}
 
     /**
-<<<<<<< HEAD
-     * @brief Parameterized constructor that initializes the vector with a given
-     * size, initial value, and row/column indicator.
-=======
      * @brief Parameterized constructor that initializes the vector with a given size, initial value, and row/column
      * indicator.
->>>>>>> e04b2ba1
      * @param size Size of the vector.
      * @param initial Initial value for all elements in the vector.
      * @param _isRow Boolean indicating whether the vector is a row vector.
      */
-<<<<<<< HEAD
-    explicit Vector(size_t size, const T initial = 0, bool _isRow = false)
-        : data(size, initial), isRow(_isRow) {}
+    explicit Vector(size_t size, const T initial = 0, bool _isRow = false) : data(size, initial), isRow(_isRow) {}
 
     /**
      * @brief Getter for the vector data.
@@ -116,23 +77,6 @@
     [[nodiscard]] size_t size() const { return data.size(); }
 
     /**
-=======
-    explicit Vector(size_t size, const T initial = 0, bool _isRow = false) : data(size, initial), isRow(_isRow) {}
-
-    /**
-     * @brief Getter for the vector data.
-     * @return Const reference to the vector data.
-     */
-    [[nodiscard]] const std::vector<T> &getData() const { return data; }
-
-    /**
-     * @brief Getter for the size of the vector.
-     * @return Size of the vector.
-     */
-    [[nodiscard]] size_t size() const { return data.size(); }
-
-    /**
->>>>>>> e04b2ba1
      * @brief Overloaded operator[] to access individual elements of the vector.
      * @param idx Index of the element to access.
      * @return Reference to the element at the given index.
@@ -140,17 +84,11 @@
     T &operator[](const size_t idx) { return data[idx]; }
 
     /**
-<<<<<<< HEAD
-     * @brief Overloaded operator[] to access individual elements of the vector
-     * (const version).
-=======
      * @brief Overloaded operator[] to access individual elements of the vector (const version).
->>>>>>> e04b2ba1
      * @param idx Index of the element to access.
      * @return Const reference to the element at the given index.
      */
     const T &operator[](const size_t idx) const { return data[idx]; }
-<<<<<<< HEAD
 
     /**
      * @brief Overloaded operator+ to add two vectors.
@@ -158,14 +96,6 @@
      * @return Resultant vector after addition.
      */
     Vector operator+(const Vector &rhs) const {
-=======
-
-    /**
-     * @brief Overloaded operator+ to add two vectors.
-     * @param rhs Vector to add to the current vector.
-     * @return Resultant vector after addition.
-     */
-    Vector operator+(const Vector &rhs) const {
         if (data.size() != rhs.size()) {
             throw std::exception();
         }
@@ -182,35 +112,17 @@
      * @return Resultant vector after subtraction.
      */
     Vector operator-(const Vector &rhs) const {
->>>>>>> e04b2ba1
         if (data.size() != rhs.size()) {
             throw std::exception();
         }
         Vector result(size(), 0);
         for (size_t i = 0; i < size(); ++i) {
-<<<<<<< HEAD
-            result[i] = this->data[i] + rhs.data[i];
-=======
             result[i] = this->data[i] - rhs.data[i];
->>>>>>> e04b2ba1
-        }
-        return result;
-    }
-
-    /**
-<<<<<<< HEAD
-     * @brief Overloaded operator- to subtract two vectors.
-     * @param rhs Vector to subtract from the current vector.
-     * @return Resultant vector after subtraction.
-     */
-    Vector operator-(const Vector &rhs) const {
-        if (data.size() != rhs.size()) {
-            throw std::exception();
-        }
-        Vector result(size(), 0);
-        for (size_t i = 0; i < size(); ++i) {
-            result[i] = this->data[i] - rhs.data[i];
-=======
+        }
+        return result;
+    }
+
+    /**
      * @brief Overloaded operator* to multiply two vectors (dot product).
      * @param rhs Vector to multiply with the current vector.
      * @return Resultant scalar after multiplication.
@@ -222,25 +134,11 @@
         T result = 0;
         for (size_t i = 0; i < size(); ++i) {
             result += this->data[i] * rhs.data[i];
->>>>>>> e04b2ba1
-        }
-        return result;
-    }
-
-    /**
-<<<<<<< HEAD
-     * @brief Overloaded operator* to multiply two vectors (dot product).
-     * @param rhs Vector to multiply with the current vector.
-     * @return Resultant scalar after multiplication.
-     */
-    T operator*(const Vector &rhs) const {
-        if (data.size() != rhs.size()) {
-            throw std::exception();
-        }
-        T result = 0;
-        for (size_t i = 0; i < size(); ++i) {
-            result += this->data[i] * rhs.data[i];
-=======
+        }
+        return result;
+    }
+
+    /**
      * @brief Overloaded operator* to multiply a vector with a scalar.
      * @param scalar Scalar to multiply with the vector.
      * @return Resultant vector after multiplication.
@@ -249,22 +147,11 @@
         Vector<T> result(size(), 0);
         for (size_t i = 0; i < size(); ++i) {
             result[i] = data[i] * scalar;
->>>>>>> e04b2ba1
-        }
-        return result;
-    }
-
-    /**
-<<<<<<< HEAD
-     * @brief Overloaded operator* to multiply a vector with a scalar.
-     * @param scalar Scalar to multiply with the vector.
-     * @return Resultant vector after multiplication.
-     */
-    Vector<T> operator*(const T &scalar) const {
-        Vector<T> result(size(), 0);
-        for (size_t i = 0; i < size(); ++i) {
-            result[i] = data[i] * scalar;
-=======
+        }
+        return result;
+    }
+
+    /**
      * @brief Overloaded operator/ to divide a vector by a scalar.
      * @param scalar Scalar to divide the vector by.
      * @return Resultant vector after division.
@@ -273,22 +160,11 @@
         Vector<T> result(size(), 0);
         for (size_t i = 0; i < size(); ++i) {
             result[i] = data[i] / scalar;
->>>>>>> e04b2ba1
-        }
-        return result;
-    }
-
-    /**
-<<<<<<< HEAD
-     * @brief Overloaded operator/ to divide a vector by a scalar.
-     * @param scalar Scalar to divide the vector by.
-     * @return Resultant vector after division.
-     */
-    Vector<T> operator/(const T &scalar) const {
-        Vector<T> result(size(), 0);
-        for (size_t i = 0; i < size(); ++i) {
-            result[i] = data[i] / scalar;
-=======
+        }
+        return result;
+    }
+
+    /**
      * @brief Overloaded operator+ to add a scalar to a vector.
      * @param scalar Scalar to add to the vector.
      * @return Resultant vector after addition.
@@ -297,37 +173,11 @@
         Vector<T> result(size(), 0);
         for (size_t i = 0; i < size(); ++i) {
             result[i] = data[i] + scalar;
->>>>>>> e04b2ba1
-        }
-        return result;
-    }
-
-    /**
-<<<<<<< HEAD
-     * @brief Overloaded operator+ to add a scalar to a vector.
-     * @param scalar Scalar to add to the vector.
-     * @return Resultant vector after addition.
-     */
-    Vector<T> operator+(const T &scalar) const {
-        Vector<T> result(size(), 0);
-        for (size_t i = 0; i < size(); ++i) {
-            result[i] = data[i] + scalar;
-=======
-     * @brief Overloaded operator- to subtract a scalar from a vector.
-     * @param scalar Scalar to subtract from the vector.
-     * @return Resultant vector after subtraction.
-     */
-    Vector<T> operator-(const T &scalar) const {
-        Vector<T> result(size(), 0);
-        for (size_t i = 0; i < size(); ++i) {
-            result[i] = data[i] - scalar;
->>>>>>> e04b2ba1
-        }
-        return result;
-    }
-
-    /**
-<<<<<<< HEAD
+        }
+        return result;
+    }
+
+    /**
      * @brief Overloaded operator- to subtract a scalar from a vector.
      * @param scalar Scalar to subtract from the vector.
      * @return Resultant vector after subtraction.
@@ -347,24 +197,10 @@
      * @return Reference to the output stream.
      */
     friend std::ostream &operator<<(std::ostream &os, const Vector &m) {
-        const auto width = static_cast<int>(std::cout.precision() +
-                                            static_cast<std::streamsize>(10));
-        for (size_t i = 0; i < m.size(); ++i) {
-            os << std::setw(width) << std::setfill(' ') << std::scientific
-               << static_cast<long double>(m[i]);
-        }
-=======
-     * @brief Overloaded operator<< to print the vector to an output stream.
-     * @param os Output stream to print the vector to.
-     * @param m Vector to print.
-     * @return Reference to the output stream.
-     */
-    friend std::ostream &operator<<(std::ostream &os, const Vector &m) {
         const auto width = static_cast<int>(std::cout.precision() + static_cast<std::streamsize>(10));
         for (size_t i = 0; i < m.size(); ++i) {
             os << std::setw(width) << std::setfill(' ') << std::scientific << static_cast<long double>(m[i]);
         }
->>>>>>> e04b2ba1
         os << '\n';
         return os;
     }
