--- conflicted
+++ resolved
@@ -2,12 +2,7 @@
  * @file Circuit.h
  * @author Arjun Earthperson
  * @date 10/06/2023
-<<<<<<< HEAD
- * @brief Header file for Circuit function, which generates a coefficient matrix
- * A, and vectors x and b for a circuit.
-=======
  * @brief Header file for Circuit function, which generates a coefficient matrix A, and vectors x and b for a circuit.
->>>>>>> e04b2ba1
  */
 
 #ifndef NE591_008_CIRCUIT_H
@@ -28,21 +23,6 @@
 namespace MyBLAS::System {
 
 /**
-<<<<<<< HEAD
- * @brief Generates a circuit with random resistances and currents, and computes
- * the corresponding voltages. The circuit is represented by a system of linear
- * equations Ax = b, where A is the resistance matrix, x is the current vector,
- * and b is the voltage vector.
- *
- * @tparam T The data type of the elements in the circuit (e.g., double for
- * real-valued resistances, currents, and voltages).
- * @param n The size of the circuit (i.e., the number of
- * resistances/currents/voltages).
- * @param[out] A The resistance matrix of the circuit, which is made to be
- * (barely) diagonally dominant.
- * @param[out] b The voltage vector of the circuit, computed as the product of
- * the resistance matrix and the current vector.
-=======
  * @brief Generates a circuit with random resistances and currents, and computes the corresponding voltages.
  * The circuit is represented by a system of linear equations Ax = b, where A is the resistance matrix,
  * x is the current vector, and b is the voltage vector.
@@ -53,27 +33,17 @@
  * @param[out] A The resistance matrix of the circuit, which is made to be (barely) diagonally dominant.
  * @param[out] b The voltage vector of the circuit, computed as the product of the resistance matrix and the current
  * vector.
->>>>>>> e04b2ba1
  * @param[out] x The current vector of the circuit, randomly generated.
  * @param seed The seed for the random number generator (default is 372).
  *
  * @note The resistances are randomly generated in the range [1, 10e3] Ω.
  * The currents are randomly generated in the range [-5, 5] Amperes.
-<<<<<<< HEAD
- * The function will print a warning message to the standard error stream if it
- * cannot make the resistance matrix diagonally dominant.
- */
-template <typename T>
-void Circuit(const size_t n, MyBLAS::Matrix<T> &A, MyBLAS::Vector<T> &b,
-             MyBLAS::Vector<T> &x, const size_t seed = 372) {
-=======
  * The function will print a warning message to the standard error stream if it cannot make the resistance matrix
  * diagonally dominant.
  */
 template <typename T>
 void Circuit(const size_t n, MyBLAS::Matrix<T> &A, MyBLAS::Vector<T> &b, MyBLAS::Vector<T> &x,
              const size_t seed = 372) {
->>>>>>> e04b2ba1
 
     // 1Ω to 10 kΩ
     const T min_resistance = 1;
@@ -84,24 +54,12 @@
     const T max_current = 5;
 
     // Create the coefficient matrix A, and vectors x and b
-<<<<<<< HEAD
-    MyBLAS::Vector<T> currents = Random::generate(
-        n, static_cast<T>(min_current), static_cast<T>(max_current), seed);
-
-    // random field of resistors, each with a resistance sampled from U(1, 10k)
-    // Ω
-    MyBLAS::Matrix<T> resistors = Random::binary<T>(n, n, seed);
-    MyBLAS::Matrix<T> resistances =
-        Random::generate(n, n, static_cast<T>(min_resistance),
-                         static_cast<T>(max_resistance), seed);
-=======
     MyBLAS::Vector<T> currents = Random::generate(n, static_cast<T>(min_current), static_cast<T>(max_current), seed);
 
     // random field of resistors, each with a resistance sampled from U(1, 10k) Ω
     MyBLAS::Matrix<T> resistors = Random::binary<T>(n, n, seed);
     MyBLAS::Matrix<T> resistances =
         Random::generate(n, n, static_cast<T>(min_resistance), static_cast<T>(max_resistance), seed);
->>>>>>> e04b2ba1
     resistances = MyBLAS::innerProduct(resistances, resistors);
 
     // make (barely) diagonally dominant
@@ -109,12 +67,7 @@
     MyBLAS::makeDiagonallyDominant(resistances, dominance);
 
     if (!isDiagonallyDominant(resistances)) {
-<<<<<<< HEAD
-        std::cerr << "Warning: Could not make resistance matrix diagonally "
-                     "dominant\n";
-=======
         std::cerr << "Warning: Could not make resistance matrix diagonally dominant\n";
->>>>>>> e04b2ba1
     }
 
     MyBLAS::Vector<T> voltages = resistances * currents;
