--- conflicted
+++ resolved
@@ -2,12 +2,7 @@
  * @file Random.h
  * @author Arjun Earthperson
  * @date 10/06/2023
-<<<<<<< HEAD
- * @brief This file contains the Random namespace which provides functions for
- * generating random vectors and matrices.
-=======
  * @brief This file contains the Random namespace which provides functions for generating random vectors and matrices.
->>>>>>> e04b2ba1
  */
 
 #ifndef NE591_008_RANDOM_H
@@ -22,8 +17,7 @@
 
 /**
  * @namespace Random
- * @brief This namespace provides functions for generating random vectors and
- * matrices.
+ * @brief This namespace provides functions for generating random vectors and matrices.
  */
 namespace Random {
 
@@ -36,13 +30,7 @@
  * @param seed The seed for the random number generator.
  * @return A vector of random numbers.
  */
-<<<<<<< HEAD
-template <typename T>
-MyBLAS::Vector<T> generate(const size_t n, T min = 0, T max = 1,
-                           const long long seed = 372) {
-=======
 template <typename T> MyBLAS::Vector<T> generate(const size_t n, T min = 0, T max = 1, const long long seed = 372) {
->>>>>>> e04b2ba1
     if (max < min) {
         auto temp = max;
         max = min;
@@ -69,12 +57,7 @@
  * @return A matrix of random numbers.
  */
 template <typename T>
-<<<<<<< HEAD
-MyBLAS::Matrix<T> generate(const size_t rows, const size_t cols, T min = 0,
-                           T max = 1, const long long seed = 372) {
-=======
 MyBLAS::Matrix<T> generate(const size_t rows, const size_t cols, T min = 0, T max = 1, const long long seed = 372) {
->>>>>>> e04b2ba1
     if (max < min) {
         auto temp = max;
         max = min;
@@ -101,20 +84,10 @@
  * @param seed The seed for the random number generator.
  * @return A binary matrix.
  */
-<<<<<<< HEAD
-template <typename T>
-MyBLAS::Matrix<T> binary(const size_t rows, const size_t cols,
-                         const long long seed = 372) {
-    std::random_device rd;
-    std::mt19937 stream(seed);
-    std::uniform_real_distribution<T> uniform(static_cast<T>(0),
-                                              static_cast<T>(1));
-=======
 template <typename T> MyBLAS::Matrix<T> binary(const size_t rows, const size_t cols, const long long seed = 372) {
     std::random_device rd;
     std::mt19937 stream(seed);
     std::uniform_real_distribution<T> uniform(static_cast<T>(0), static_cast<T>(1));
->>>>>>> e04b2ba1
     MyBLAS::Matrix<T> samples(rows, cols);
     for (size_t row = 0; row < rows; row++) {
         for (size_t col = 0; col < cols; col++) {
