/**
 * @file LinearSolver.h
 * @author Arjun Earthperson
 * @date 10/06/2023
<<<<<<< HEAD
 * @brief This file contains the definition of the LinearSolver class and its
 * associated methods.
=======
 * @brief This file contains the definition of the LinearSolver class and its associated methods.
>>>>>>> e04b2ba1
 */

#ifndef NE591_008_LINEARSOLVER_H
#define NE591_008_LINEARSOLVER_H

#include "math/factorization/Factorize.h"
#include "math/relaxation/RelaxationMethods.h"

#include <variant>

/**
 * @brief Namespace containing the definition of the LinearSolver class and its
 * associated methods.
 */
namespace MyLinearSolvingMethod {

/**
<<<<<<< HEAD
 * @brief A variant type that can hold either a factorization method or a
 * relaxation method.
 */
using Type =
    std::variant<MyFactorizationMethod::Type, MyRelaxationMethod::Type>;
=======
 * @brief A variant type that can hold either a factorization method or a relaxation method.
 */
using Type = std::variant<MyFactorizationMethod::Type, MyRelaxationMethod::Type>;
>>>>>>> e04b2ba1

/**
 * @brief A helper template that always evaluates to false.
 */
template <class...> inline constexpr bool always_false_v = false;

/**
 * @brief Function that returns the key of the type of the given value.
 * @param value The value whose type key is to be returned.
 * @return The key of the type of the given value.
 */
const char *TypeKey(const Type &value) {
    return std::visit(
        [](auto &&arg) {
            using T = std::decay_t<decltype(arg)>;
            if constexpr (std::is_same_v<T, MyFactorizationMethod::Type>)
                return MyFactorizationMethod::TypeKey(arg);
            else if constexpr (std::is_same_v<T, MyRelaxationMethod::Type>)
                return MyRelaxationMethod::TypeKey(arg);
            else
                static_assert(always_false_v<T>, "non-exhaustive visitor!");
        },
        value);
}
<<<<<<< HEAD

/**
 * @brief Structure that represents the input to the linear solver.
 * @tparam T The type of the elements in the matrix/vector.
 */
template <typename T> struct Input {
    size_t n = std::numeric_limits<size_t>::quiet_NaN(); ////< Size of the
                                                         ///matrix/vector
    T threshold =
        std::numeric_limits<T>::quiet_NaN(); ////< The convergence threshold
    T relaxation_factor = std::numeric_limits<T>::quiet_NaN();
    ; ////< The relaxation factor, also known as the optimal weight or omega, ω
    size_t max_iterations = std::numeric_limits<size_t>::quiet_NaN();
    ; ////< Maximum number of iterations to perform
    MyBLAS::Matrix<T> coefficients{}; ///< Coefficient matrix A
    MyBLAS::Vector<T> constants{};    ///< Vector of constants b.
};

/**
 * @brief Structure that represents the solution of the linear solver.
 * @tparam T The type of the elements in the matrix/vector.
 */
template <typename T> struct Solution {

    explicit Solution<T>(MyBLAS::Vector<T> &initial) { x = initial; }

    explicit Solution<T>(size_t size) { x = MyBLAS::Vector<T>(size, 0); }

    Solution() = default;

    MyLinearSolvingMethod::Type method;
    bool converged = false;
    size_t iterations = std::numeric_limits<size_t>::quiet_NaN();
    T iterative_error = std::numeric_limits<T>::quiet_NaN();
    ;
    MyBLAS::Vector<T> x{};

    [[nodiscard]] MyBLAS::Vector<T> getResidual(MyBLAS::Matrix<T> a) const {
        return a * x;
    }

    [[nodiscard]] T getMaxResidual(MyBLAS::Matrix<T> a,
                                   MyBLAS::Vector<T> b) const {
        return MyBLAS::max<T>(MyBLAS::abs(b - getResidual(a)));
    }
};

=======

/**
 * @brief Structure that represents the input to the linear solver.
 * @tparam T The type of the elements in the matrix/vector.
 */
template <typename T> struct Input {
    size_t n = std::numeric_limits<size_t>::quiet_NaN(); ////< Size of the matrix/vector
    T threshold = std::numeric_limits<T>::quiet_NaN();   ////< The convergence threshold
    T relaxation_factor = std::numeric_limits<T>::quiet_NaN();
    ; ////< The relaxation factor, also known as the optimal weight or omega, ω
    size_t max_iterations = std::numeric_limits<size_t>::quiet_NaN();
    ;                                 ////< Maximum number of iterations to perform
    MyBLAS::Matrix<T> coefficients{}; ///< Coefficient matrix A
    MyBLAS::Vector<T> constants{};    ///< Vector of constants b.
};

/**
 * @brief Structure that represents the solution of the linear solver.
 * @tparam T The type of the elements in the matrix/vector.
 */
template <typename T> struct Solution {

    explicit Solution<T>(MyBLAS::Vector<T> &initial) { x = initial; }

    explicit Solution<T>(size_t size) { x = MyBLAS::Vector<T>(size, 0); }

    Solution() = default;
    MyLinearSolvingMethod::Type method;
    bool converged = false;
    size_t iterations = std::numeric_limits<size_t>::quiet_NaN();
    T iterative_error = std::numeric_limits<T>::quiet_NaN();
    ;
    MyBLAS::Vector<T> x{};

    [[nodiscard]] MyBLAS::Vector<T> getResidual(MyBLAS::Matrix<T> a) const { return a * x; }

    [[nodiscard]] T getMaxResidual(MyBLAS::Matrix<T> a, MyBLAS::Vector<T> b) const {
        return MyBLAS::max<T>(MyBLAS::abs(b - getResidual(a)));
    }
};

>>>>>>> e04b2ba1
} // namespace MyLinearSolvingMethod

#endif // NE591_008_LINEARSOLVER_H<|MERGE_RESOLUTION|>--- conflicted
+++ resolved
@@ -2,12 +2,7 @@
  * @file LinearSolver.h
  * @author Arjun Earthperson
  * @date 10/06/2023
-<<<<<<< HEAD
- * @brief This file contains the definition of the LinearSolver class and its
- * associated methods.
-=======
  * @brief This file contains the definition of the LinearSolver class and its associated methods.
->>>>>>> e04b2ba1
  */
 
 #ifndef NE591_008_LINEARSOLVER_H
@@ -19,23 +14,14 @@
 #include <variant>
 
 /**
- * @brief Namespace containing the definition of the LinearSolver class and its
- * associated methods.
+ * @brief Namespace containing the definition of the LinearSolver class and its associated methods.
  */
 namespace MyLinearSolvingMethod {
 
 /**
-<<<<<<< HEAD
- * @brief A variant type that can hold either a factorization method or a
- * relaxation method.
- */
-using Type =
-    std::variant<MyFactorizationMethod::Type, MyRelaxationMethod::Type>;
-=======
  * @brief A variant type that can hold either a factorization method or a relaxation method.
  */
 using Type = std::variant<MyFactorizationMethod::Type, MyRelaxationMethod::Type>;
->>>>>>> e04b2ba1
 
 /**
  * @brief A helper template that always evaluates to false.
@@ -60,55 +46,6 @@
         },
         value);
 }
-<<<<<<< HEAD
-
-/**
- * @brief Structure that represents the input to the linear solver.
- * @tparam T The type of the elements in the matrix/vector.
- */
-template <typename T> struct Input {
-    size_t n = std::numeric_limits<size_t>::quiet_NaN(); ////< Size of the
-                                                         ///matrix/vector
-    T threshold =
-        std::numeric_limits<T>::quiet_NaN(); ////< The convergence threshold
-    T relaxation_factor = std::numeric_limits<T>::quiet_NaN();
-    ; ////< The relaxation factor, also known as the optimal weight or omega, ω
-    size_t max_iterations = std::numeric_limits<size_t>::quiet_NaN();
-    ; ////< Maximum number of iterations to perform
-    MyBLAS::Matrix<T> coefficients{}; ///< Coefficient matrix A
-    MyBLAS::Vector<T> constants{};    ///< Vector of constants b.
-};
-
-/**
- * @brief Structure that represents the solution of the linear solver.
- * @tparam T The type of the elements in the matrix/vector.
- */
-template <typename T> struct Solution {
-
-    explicit Solution<T>(MyBLAS::Vector<T> &initial) { x = initial; }
-
-    explicit Solution<T>(size_t size) { x = MyBLAS::Vector<T>(size, 0); }
-
-    Solution() = default;
-
-    MyLinearSolvingMethod::Type method;
-    bool converged = false;
-    size_t iterations = std::numeric_limits<size_t>::quiet_NaN();
-    T iterative_error = std::numeric_limits<T>::quiet_NaN();
-    ;
-    MyBLAS::Vector<T> x{};
-
-    [[nodiscard]] MyBLAS::Vector<T> getResidual(MyBLAS::Matrix<T> a) const {
-        return a * x;
-    }
-
-    [[nodiscard]] T getMaxResidual(MyBLAS::Matrix<T> a,
-                                   MyBLAS::Vector<T> b) const {
-        return MyBLAS::max<T>(MyBLAS::abs(b - getResidual(a)));
-    }
-};
-
-=======
 
 /**
  * @brief Structure that represents the input to the linear solver.
@@ -150,7 +87,6 @@
     }
 };
 
->>>>>>> e04b2ba1
 } // namespace MyLinearSolvingMethod
 
 #endif // NE591_008_LINEARSOLVER_H