--- conflicted
+++ resolved
@@ -13,25 +13,13 @@
 
 /**
  * @namespace RootFinder
- * @brief A namespace containing functions for finding roots of mathematical
- * functions
+ * @brief A namespace containing functions for finding roots of mathematical functions
  */
 namespace RootFinder {
 
 /**
  * @brief Finds the root of a given function using the Newton-Raphson method
  *
-<<<<<<< HEAD
- * The Newton-Raphson method is an iterative method for finding the roots of a
- * real-valued function. The method requires the function f(x) and its
- * derivative f'(x) as inputs, along with an initial guess x0. The method
- * updates the guess using the formula: x1 = x0 - f(x0) / f'(x0), and repeats
- * until the convergence criteria are met.
- *
- * @tparam T The type of the input and output values (e.g., double, float)
- * @param f A std::function representing the function f(x) for which the root is
- * to be found
-=======
  * The Newton-Raphson method is an iterative method for finding the roots of a real-valued function.
  * The method requires the function f(x) and its derivative f'(x) as inputs, along with an initial guess x0.
  * The method updates the guess using the formula: x1 = x0 - f(x0) / f'(x0), and repeats until the convergence
@@ -39,19 +27,13 @@
  *
  * @tparam T The type of the input and output values (e.g., double, float)
  * @param f A std::function representing the function f(x) for which the root is to be found
->>>>>>> e04b2ba1
  * @param df A std::function representing the derivative of the function f'(x)
  * @param x0 The initial guess for the root
  * @param epsilon The convergence criteria (default value: 1e-10)
  * @return The root of the function f(x) found using the Newton-Raphson method
  */
 template <typename T>
-<<<<<<< HEAD
-static T usingNewtonRaphson(const std::function<T(T)> &f,
-                            const std::function<T(T)> &df, const T x0,
-=======
 static T usingNewtonRaphson(const std::function<T(T)> &f, const std::function<T(T)> &df, const T x0,
->>>>>>> e04b2ba1
                             const T epsilon = 1e-10) {
     T x_previous, x = x0;
     do {
