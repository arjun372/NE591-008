/**
 * @file Stopwatch.h
 * @author Arjun Earthperson
 * @date 08/30/2023
<<<<<<< HEAD
 * @brief This file contains the Stopwatch class which is a utility for
 * measuring time durations in various units.
=======
 * @brief This file contains the Stopwatch class which is a utility for measuring time durations in various units.
>>>>>>> e04b2ba1
 */

/*
 * MIT License
 *
 * Copyright (c) 2023 Luigi Capogrosso, Luca Geretti,
 *                    Marco cristani, Franco Fummi, and Tiziano Villa.
 *
 * Copyright (c) 2023 Arjun Earthperson
 *
 * Permission is hereby granted, free of charge, to any person obtaining a copy
 * of this software and associated documentation files (the "Software"), to deal
 * in the Software without restriction, including without limitation the rights
 * to use, copy, modify, merge, publish, distribute, sublicense, and/or sell
 * copies of the Software, and to permit persons to whom the Software is
 * furnished to do so, subject to the following conditions:
 *
 * The above copyright notice and this permission notice shall be included in
 * all copies or substantial portions of the Software.
 *
 * THE SOFTWARE IS PROVIDED "AS IS", WITHOUT WARRANTY OF ANY KIND, EXPRESS OR
 * IMPLIED, INCLUDING BUT NOT LIMITED TO THE WARRANTIES OF MERCHANTABILITY,
 * FITNESS FOR A PARTICULAR PURPOSE AND NONINFRINGEMENT. IN NO EVENT SHALL THE
 * AUTHORS OR COPYRIGHT HOLDERS BE LIABLE FOR ANY CLAIM, DAMAGES OR OTHER
 * LIABILITY, WHETHER IN AN ACTION OF CONTRACT, TORT OR OTHERWISE, ARISING FROM,
 * OUT OF OR IN CONNECTION WITH THE SOFTWARE OR THE USE OR OTHER DEALINGS IN THE
 * SOFTWARE.
 */

#ifndef NE591_008_STOPWATCH_H
#define NE591_008_STOPWATCH_H

#include <chrono>

// Define time units for convenience
using Seconds = std::chrono::seconds;
using Milliseconds = std::chrono::milliseconds;
using Microseconds = std::chrono::microseconds;
using Nanoseconds = std::chrono::nanoseconds;

/**
 * @brief Stopwatch class template for measuring time durations.
 * @tparam D The duration type (e.g., Seconds, Milliseconds, Microseconds).
 */
template <class D> class Stopwatch {
  public:
    // Define types for high resolution clock and time point
    using ResolutionType = std::chrono::high_resolution_clock;
    using TimePointType = std::chrono::time_point<ResolutionType>;

    /**
     * @brief Constructor that also restarts the stopwatch.
     */
    Stopwatch() { restart(); }

    /**
     * @brief Get the duration in the given type.
     * @return The duration from the initial time point to the last clicked time
     * point, cast to the template duration type.
     */
<<<<<<< HEAD
    D duration() const {
        return std::chrono::duration_cast<D>(_clicked - _initial);
    }
=======
    D duration() const { return std::chrono::duration_cast<D>(_clicked - _initial); }
>>>>>>> e04b2ba1

    /**
     * @brief Get the duration in seconds, in double precision.
     * @return The duration from the initial time point to the last clicked time
     * point, cast to double precision seconds.
     */
    [[nodiscard]] double elapsed_seconds() const {
<<<<<<< HEAD
        return std::chrono::duration_cast<std::chrono::duration<double>>(
                   duration())
            .count();
=======
        return std::chrono::duration_cast<std::chrono::duration<double>>(duration()).count();
>>>>>>> e04b2ba1
    }

    /**
     * @brief Restart the stopwatch by setting the initial and clicked time
     * points to the current time.
     * @return A reference to the stopwatch object, allowing for method
     * chaining.
     */
    Stopwatch &restart() {
        _initial = ResolutionType::now();
        _clicked = _initial;
        return *this;
    }

    /**
     * @brief Save the current time as the clicked time point.
     * @return A reference to the stopwatch object, allowing for method
     * chaining.
     */
    Stopwatch &click() {
        _clicked = ResolutionType::now();
        return *this;
    }

  private:
<<<<<<< HEAD
    TimePointType _initial; ///< The initial time point when the stopwatch was
                            ///< last restarted.
    TimePointType
        _clicked; ///< The last clicked time point, used to measure durations.
=======
    TimePointType _initial; ///< The initial time point when the stopwatch was last restarted.
    TimePointType _clicked; ///< The last clicked time point, used to measure durations.
>>>>>>> e04b2ba1
};

#endif // NE591_008_STOPWATCH_H<|MERGE_RESOLUTION|>--- conflicted
+++ resolved
@@ -2,12 +2,7 @@
  * @file Stopwatch.h
  * @author Arjun Earthperson
  * @date 08/30/2023
-<<<<<<< HEAD
- * @brief This file contains the Stopwatch class which is a utility for
- * measuring time durations in various units.
-=======
  * @brief This file contains the Stopwatch class which is a utility for measuring time durations in various units.
->>>>>>> e04b2ba1
  */
 
 /*
@@ -65,37 +60,23 @@
 
     /**
      * @brief Get the duration in the given type.
-     * @return The duration from the initial time point to the last clicked time
-     * point, cast to the template duration type.
+     * @return The duration from the initial time point to the last clicked time point, cast to the template duration
+     * type.
      */
-<<<<<<< HEAD
-    D duration() const {
-        return std::chrono::duration_cast<D>(_clicked - _initial);
-    }
-=======
     D duration() const { return std::chrono::duration_cast<D>(_clicked - _initial); }
->>>>>>> e04b2ba1
 
     /**
      * @brief Get the duration in seconds, in double precision.
-     * @return The duration from the initial time point to the last clicked time
-     * point, cast to double precision seconds.
+     * @return The duration from the initial time point to the last clicked time point, cast to double precision
+     * seconds.
      */
     [[nodiscard]] double elapsed_seconds() const {
-<<<<<<< HEAD
-        return std::chrono::duration_cast<std::chrono::duration<double>>(
-                   duration())
-            .count();
-=======
         return std::chrono::duration_cast<std::chrono::duration<double>>(duration()).count();
->>>>>>> e04b2ba1
     }
 
     /**
-     * @brief Restart the stopwatch by setting the initial and clicked time
-     * points to the current time.
-     * @return A reference to the stopwatch object, allowing for method
-     * chaining.
+     * @brief Restart the stopwatch by setting the initial and clicked time points to the current time.
+     * @return A reference to the stopwatch object, allowing for method chaining.
      */
     Stopwatch &restart() {
         _initial = ResolutionType::now();
@@ -105,8 +86,7 @@
 
     /**
      * @brief Save the current time as the clicked time point.
-     * @return A reference to the stopwatch object, allowing for method
-     * chaining.
+     * @return A reference to the stopwatch object, allowing for method chaining.
      */
     Stopwatch &click() {
         _clicked = ResolutionType::now();
@@ -114,15 +94,8 @@
     }
 
   private:
-<<<<<<< HEAD
-    TimePointType _initial; ///< The initial time point when the stopwatch was
-                            ///< last restarted.
-    TimePointType
-        _clicked; ///< The last clicked time point, used to measure durations.
-=======
     TimePointType _initial; ///< The initial time point when the stopwatch was last restarted.
     TimePointType _clicked; ///< The last clicked time point, used to measure durations.
->>>>>>> e04b2ba1
 };
 
 #endif // NE591_008_STOPWATCH_H