--- conflicted
+++ resolved
@@ -25,58 +25,39 @@
  * @struct SolverInputs inputs
  * @param inputs.a The length of the rectangular region in the x-direction.
  * @param inputs.b The length of the rectangular region in the y-direction.
- * @param inputs.m The number of mesh points in the x-direction, excluding the
- * boundary points.
- * @param inputs.n The number of mesh points in the y-direction, excluding the
- * boundary points.
+ * @param inputs.m The number of mesh points in the x-direction, excluding the boundary points.
+ * @param inputs.n The number of mesh points in the y-direction, excluding the boundary points.
  * @param[out] inputs.delta The mesh spacing in the x-direction.
  * @param[out] inputs.gamma The mesh spacing in the y-direction.
  */
 void calculate_mesh_spacings(SolverInputs &inputs) {
-<<<<<<< HEAD
-    // Compute the mesh spacing in the x-direction using the formula: delta = a
-    // / (m + 1)
-=======
     // Compute the mesh spacing in the x-direction using the formula: delta = a / (m + 1)
->>>>>>> e04b2ba1
     inputs.delta = inputs.a / (inputs.m + 1);
 
-    // Compute the mesh spacing in the y-direction using the formula: gamma = b
-    // / (n + 1)
+    // Compute the mesh spacing in the y-direction using the formula: gamma = b / (n + 1)
     inputs.gamma = inputs.b / (inputs.n + 1);
 }
 
 /**
  * @brief Initializes the diffusion matrix and vector.
  *
- * This function initializes the diffusion matrix A and the right-hand-side
- * vector B. The matrix and vector are resized to m x n and all elements are
- * initialized to zero.
+ * This function initializes the diffusion matrix A and the right-hand-side vector B.
+ * The matrix and vector are resized to m x n and all elements are initialized to zero.
  *
  * @tparam T The type of the elements in the matrix and vector.
  * @param m The number of rows in the matrix and vector.
  * @param n The number of columns in the matrix and vector.
- * @return IntermediateResults The initialized diffusion matrix A and
- * right-hand-side vector B.
+ * @return IntermediateResults The initialized diffusion matrix A and right-hand-side vector B.
  */
-<<<<<<< HEAD
-template <typename T>
-static IntermediateResults initialize_diffusion_matrix_and_vector(size_t m,
-                                                                  size_t n) {
-=======
 template <typename T> static IntermediateResults initialize_diffusion_matrix_and_vector(size_t m, size_t n) {
->>>>>>> e04b2ba1
 
     IntermediateResults intermediates;
 
     // Resize the matrix A to m x n and initialize all elements to zero
-    intermediates.diffusion_matrix_A = MyBLAS::Matrix<T>(
-        std::vector<std::vector<T>>(m * n, std::vector<T>(m * n, 0)));
+    intermediates.diffusion_matrix_A = MyBLAS::Matrix<T>(std::vector<std::vector<T>>(m * n, std::vector<T>(m * n, 0)));
 
-    // Resize the right-hand-side vector B to m x n and initialize all elements
-    // to zero
-    intermediates.right_hand_side_vector_B =
-        MyBLAS::Vector<T>(std::vector<T>(m * n, 0));
+    // Resize the right-hand-side vector B to m x n and initialize all elements to zero
+    intermediates.right_hand_side_vector_B = MyBLAS::Vector<T>(std::vector<T>(m * n, 0));
 
     return intermediates;
 }
@@ -84,18 +65,14 @@
 /**
  * @brief Fills the diffusion matrix and vector.
  *
- * This function fills the diffusion matrix A and the right-hand-side vector B
- * based on the given inputs. The diagonal and off-diagonal elements of the
- * matrix A are calculated using the given equations. The right-hand-side vector
- * B is filled using the fixed source q(i, j).
+ * This function fills the diffusion matrix A and the right-hand-side vector B based on the given inputs.
+ * The diagonal and off-diagonal elements of the matrix A are calculated using the given equations.
+ * The right-hand-side vector B is filled using the fixed source q(i, j).
  *
  * @param inputs The inputs for the solver.
- * @param intermediates The intermediate results including the diffusion matrix
- * A and right-hand-side vector B.
+ * @param intermediates The intermediate results including the diffusion matrix A and right-hand-side vector B.
  */
-static void
-naive_fill_diffusion_matrix_and_vector(SolverInputs &inputs,
-                                       IntermediateResults &intermediates) {
+static void naive_fill_diffusion_matrix_and_vector(SolverInputs &inputs, IntermediateResults &intermediates) {
 
     const size_t m = inputs.m;
     const size_t n = inputs.n;
@@ -106,43 +83,17 @@
     const long double D_over_gamma_squared = D / (inputs.gamma * inputs.gamma);
     const long double minus_D_over_gamma_squared = -D_over_gamma_squared;
     const long double cross_section = inputs.macroscopic_removal_cross_section;
-    const long double diagonal =
-        2.0 * (D_over_delta_squared + D_over_gamma_squared) + cross_section;
+    const long double diagonal = 2.0 * (D_over_delta_squared + D_over_gamma_squared) + cross_section;
 
     // Loop through all the nodes i = 1, ..., m and j = 1, ..., n
     for (size_t i = 1; i <= m; ++i) {
         for (size_t j = 1; j <= n; ++j) {
-<<<<<<< HEAD
-            // Calculate the index of the current node in the matrix A and
-            // vector B
-=======
             // Calculate the index of the current node in the matrix A and vector B
->>>>>>> e04b2ba1
             int idx = (i - 1) * n + (j - 1);
 
-            // Fill the diagonal element of the matrix A using the given
-            // equation
+            // Fill the diagonal element of the matrix A using the given equation
             intermediates.diffusion_matrix_A[idx][idx] = diagonal;
 
-<<<<<<< HEAD
-            // Fill the off-diagonal elements of the matrix A using the given
-            // equation
-            if (i > 1) {
-                intermediates.diffusion_matrix_A[idx][idx - n] =
-                    minus_D_over_delta_squared;
-            }
-            if (i < m) {
-                intermediates.diffusion_matrix_A[idx][idx + n] =
-                    minus_D_over_delta_squared;
-            }
-            if (j > 1) {
-                intermediates.diffusion_matrix_A[idx][idx - 1] =
-                    minus_D_over_gamma_squared;
-            }
-            if (j < n) {
-                intermediates.diffusion_matrix_A[idx][idx + 1] =
-                    minus_D_over_gamma_squared;
-=======
             // Fill the off-diagonal elements of the matrix A using the given equation
             if (i > 1) {
                 intermediates.diffusion_matrix_A[idx][idx - n] = minus_D_over_delta_squared;
@@ -155,12 +106,10 @@
             }
             if (j < n) {
                 intermediates.diffusion_matrix_A[idx][idx + 1] = minus_D_over_gamma_squared;
->>>>>>> e04b2ba1
             }
 
             // Fill the right-hand-side vector B using the fixed source q(i, j)
-            intermediates.right_hand_side_vector_B[idx] =
-                inputs.sources[i - 1][j - 1];
+            intermediates.right_hand_side_vector_B[idx] = inputs.sources[i - 1][j - 1];
         }
     }
 }
@@ -168,18 +117,12 @@
 /**
  * @brief Solves the linear system.
  *
- * This function solves the linear system by factorizing the diffusion matrix A
- * into L, U, and P matrices. It also checks if the factorized matrices L and U
- * are unit lower triangular and upper triangular respectively, and if the
- * generated matrix P is a permutation matrix.
+ * This function solves the linear system by factorizing the diffusion matrix A into L, U, and P matrices.
+ * It also checks if the factorized matrices L and U are unit lower triangular and upper triangular respectively,
+ * and if the generated matrix P is a permutation matrix.
  *
-<<<<<<< HEAD
- * @param intermediates The intermediate results including the diffusion matrix
- * A and the factorized matrices L, U, and P.
-=======
  * @param intermediates The intermediate results including the diffusion matrix A and the factorized matrices L, U, and
  * P.
->>>>>>> e04b2ba1
  */
 static void naive_solve_linear_system(IntermediateResults &intermediates) {
 
@@ -188,30 +131,18 @@
 
     intermediates.L = MyBLAS::Matrix(rows, cols, static_cast<long double>(0));
     intermediates.U = MyBLAS::Matrix(rows, cols, static_cast<long double>(0));
-    intermediates.P = MyBLAS::LUP::factorize(intermediates.L, intermediates.U,
-                                             intermediates.diffusion_matrix_A);
+    intermediates.P = MyBLAS::LUP::factorize(intermediates.L, intermediates.U, intermediates.diffusion_matrix_A);
 
     if (!MyBLAS::isUnitLowerTriangularMatrix(intermediates.L)) {
-<<<<<<< HEAD
-        std::cerr << "Warning: Factorized matrix L is not unit lower "
-                     "triangular, expect undefined behavior.\n";
-    }
-
-    if (!MyBLAS::isUpperTriangularMatrix(intermediates.U)) {
-        std::cerr << "Warning: Factorized matrix U is not upper triangular, "
-                     "expect undefined behavior.\n";
-=======
         std::cerr << "Warning: Factorized matrix L is not unit lower triangular, expect undefined behavior.\n";
     }
 
     if (!MyBLAS::isUpperTriangularMatrix(intermediates.U)) {
         std::cerr << "Warning: Factorized matrix U is not upper triangular, expect undefined behavior.\n";
->>>>>>> e04b2ba1
     }
 
     if (!MyBLAS::isPermutationMatrix(intermediates.P)) {
-        std::cerr << "Warning: Generated matrix P is not a permutation matrix, "
-                     "expect undefined behavior.\n";
+        std::cerr << "Warning: Generated matrix P is not a permutation matrix, expect undefined behavior.\n";
     }
 }
 
@@ -225,8 +156,7 @@
  * @param inputs The inputs for the solver.
  * @param outputs The outputs of the solver including the fluxes.
  */
-static void fill_fluxes(MyBLAS::Vector<long double> phi, SolverInputs &inputs,
-                        SolverOutputs &outputs) {
+static void fill_fluxes(MyBLAS::Vector<long double> phi, SolverInputs &inputs, SolverOutputs &outputs) {
     const size_t m = inputs.m;
     const size_t n = inputs.n;
 
