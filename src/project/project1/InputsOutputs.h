--- conflicted
+++ resolved
@@ -26,12 +26,7 @@
  * @return The string representation of the IntegrationRule.
  */
 const char *methodKey(SolverMethod value) {
-<<<<<<< HEAD
-    static const char *SolverMethodKeys[] = {"LUP", "point-jacobi",
-                                             "gauss-seidel", "SOR"};
-=======
     static const char *SolverMethodKeys[] = {"LUP", "point-jacobi", "gauss-seidel", "SOR"};
->>>>>>> e04b2ba1
     return SolverMethodKeys[static_cast<int>(value)];
 }
 
@@ -54,12 +49,7 @@
 
     /**
      * @brief Converts the input parameters to a JSON object.
-<<<<<<< HEAD
-     * @param jsonMap A reference to the JSON object to store the input
-     * parameters.
-=======
      * @param jsonMap A reference to the JSON object to store the input parameters.
->>>>>>> e04b2ba1
      */
     void toJSON(nlohmann::json &jsonMap) const {
         jsonMap["D"] = diffusion_coefficient;
@@ -72,15 +62,8 @@
         jsonMap["mesh"]["𝛾"] = gamma;
         jsonMap["methods"] = [this]() -> std::vector<std::string> {
             std::vector<std::string> result;
-<<<<<<< HEAD
-            std::transform(solver_methods.begin(), solver_methods.end(),
-                           std::back_inserter(result), [](SolverMethod method) {
-                               return methodKey(method);
-                           });
-=======
             std::transform(solver_methods.begin(), solver_methods.end(), std::back_inserter(result),
                            [](SolverMethod method) { return methodKey(method); });
->>>>>>> e04b2ba1
             return result;
         }();
     }
@@ -94,23 +77,12 @@
     MyBLAS::Matrix<long double> P;
     MyBLAS::Matrix<long double> x;
 
-<<<<<<< HEAD
-    MyBLAS::Matrix<long double> diffusion_matrix_A; ///< Diffusion Matrix A
-    MyBLAS::Vector<long double>
-        right_hand_side_vector_B; ///< Right Hand Side Vector B
-
-    /**
-     * @brief Converts the input parameters to a JSON object.
-     * @param jsonMap A reference to the JSON object to store the input
-     * parameters.
-=======
     MyBLAS::Matrix<long double> diffusion_matrix_A;       ///< Diffusion Matrix A
     MyBLAS::Vector<long double> right_hand_side_vector_B; ///< Right Hand Side Vector B
 
     /**
      * @brief Converts the input parameters to a JSON object.
      * @param jsonMap A reference to the JSON object to store the input parameters.
->>>>>>> e04b2ba1
      */
     void toJSON(nlohmann::json &jsonMap) const {
         jsonMap["lower"] = L.getData();
@@ -137,8 +109,7 @@
     void toJSON(nlohmann::json &jsonMap) const {
         jsonMap["solution"] = solution.getData();
         jsonMap["residual"] = residual.getData();
-        jsonMap["max-residual"] =
-            MyBLAS::max<long double>(MyBLAS::abs(residual));
+        jsonMap["max-residual"] = MyBLAS::max<long double>(MyBLAS::abs(residual));
     }
 } SolverOutputs;
 
