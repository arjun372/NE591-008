/**
 * @file Parser.h
 * @author Arjun Earthperson
 * @date 09/29/2023
 * @brief This file contains the Parser class which is responsible for parsing
 * command line arguments and validating user inputs.
 */

#ifndef NE591_008_PROJECT1_PARSER_H
#define NE591_008_PROJECT1_PARSER_H

#include "CheckBounds.h"
#include "CommandLine.h"
#include "Compute.h"
#include "FileParser.h"
#include "Helpers.h"

class Parser : public CommandLine<SolverInputs> {

  public:
<<<<<<< HEAD
    explicit Parser(const HeaderInfo &headerInfo, const CommandLineArgs &args)
        : CommandLine(headerInfo, args) {}
=======
    explicit Parser(const HeaderInfo &headerInfo, const CommandLineArgs &args) : CommandLine(headerInfo, args) {}
>>>>>>> e04b2ba1

    explicit Parser() = default;

  protected:
    /**
     * @brief This function builds the input options for the program.
     *
<<<<<<< HEAD
     * @return A boost::program_options::options_description object containing
     * the description of the input options.
     */
    void buildInputArguments(
        boost::program_options::options_description &values) override {
        values.add_options()(",a", boost::program_options::value<long double>(),
                             "= Length of 1st dimension (+ve real)")(
            ",b", boost::program_options::value<long double>(),
            "= Length of 2nd dimension (+ve real)")(
            ",m", boost::program_options::value<long double>(),
            "= Number of mesh-points in 1st dimension")(
            ",n", boost::program_options::value<long double>(),
            "= Number of mesh-points in 2nd dimension")(
            ",D", boost::program_options::value<long double>(),
            "= Diffusion coefficient D (+ve real)")(
            "cross-section", boost::program_options::value<long double>(),
            "= Removal cross-section Σₐ (+ve real)")(
            "input-parameter-json,i",
            boost::program_options::value<std::string>(),
            "= Path to input parameter JSON")(
            "source-terms-csv,s", boost::program_options::value<std::string>(),
            "= Path to source-terms 𝑞(𝑖,𝑗) CSV")(
            "output-results-json,o",
            boost::program_options::value<std::string>(),
            "= Path to output results JSON")(
            "output-flux-csv,f", boost::program_options::value<std::string>(),
            "= Path to computed flux 𝜙(𝑖,𝑗) CSV");

        boost::program_options::options_description methods("Solver Methods");
        methods.add_options()("use-LUP", "= Use the LUP method")(
            "use-point-jacobi", "= [DISABLED] Use the Point-Jacobi method")(
            "use-gauss-seidel", "= [DISABLED] Use the Gauss-Seidel method")(
            "use-SOR", "= [DISABLED] Use the SOR method");
=======
     * @return A boost::program_options::options_description object containing the description of the input options.
     */
    void buildInputArguments(boost::program_options::options_description &values) override {
        values.add_options()(",a", boost::program_options::value<long double>(),
                             "= Length of 1st dimension (+ve real)")(",b", boost::program_options::value<long double>(),
                                                                     "= Length of 2nd dimension (+ve real)")(
            ",m", boost::program_options::value<long double>(), "= Number of mesh-points in 1st dimension")(
            ",n", boost::program_options::value<long double>(), "= Number of mesh-points in 2nd dimension")(
            ",D", boost::program_options::value<long double>(), "= Diffusion coefficient D (+ve real)")(
            "cross-section", boost::program_options::value<long double>(), "= Removal cross-section Σₐ (+ve real)")(
            "input-parameter-json,i", boost::program_options::value<std::string>(), "= Path to input parameter JSON")(
            "source-terms-csv,s", boost::program_options::value<std::string>(), "= Path to source-terms 𝑞(𝑖,𝑗) CSV")(
            "output-results-json,o", boost::program_options::value<std::string>(), "= Path to output results JSON")(
            "output-flux-csv,f", boost::program_options::value<std::string>(), "= Path to computed flux 𝜙(𝑖,𝑗) CSV");

        boost::program_options::options_description methods("Solver Methods");
        methods.add_options()("use-LUP", "= Use the LUP method")("use-point-jacobi",
                                                                 "= [DISABLED] Use the Point-Jacobi method")(
            "use-gauss-seidel", "= [DISABLED] Use the Gauss-Seidel method")("use-SOR",
                                                                            "= [DISABLED] Use the SOR method");
>>>>>>> e04b2ba1
        values.add(methods);
    }

    /**
     * @brief This function prints the input values.
     *
     * @param vm A boost::program_options::variables_map object containing the
     * input values to be printed.
     *
     */
    void
    printInputArguments(boost::program_options::variables_map &vm) override {

        if (vm.count("quiet")) {
            return;
        }

        std::cout << std::setprecision(default_precision);
        // list the parameters
        CommandLine::printLine();
        std::cout << std::setw(44) << "Inputs\n";
        CommandLine::printLine();
        std::cout << "\tInput JSON                              i: "
<<<<<<< HEAD
                  << (vm.count("input-parameter-json")
                          ? vm["input-parameter-json"].as<std::string>()
                          : "None")
                  << "\n";
        std::cout << "\tOutput JSON                             o: "
                  << (vm.count("output-results-json")
                          ? vm["output-results-json"].as<std::string>()
                          : "None")
                  << "\n";
        std::cout << "\t----\n";
        std::cout << "\tUse LUP method                           : "
                  << (vm.count("use-LUP") ? "Yes" : "Yes") << "\n";
        std::cout << "\tUse Point-Jacobi method                  : "
                  << (vm.count("use-point-jacobi") ? "Yes" : "No") << "\n";
        std::cout << "\tUse Gauss-Seidel method                  : "
                  << (vm.count("use-gauss-seidel") ? "Yes" : "No") << "\n";
        std::cout << "\tUse SOR method                           : "
                  << (vm.count("use-SOR") ? "Yes" : "No") << "\n";
        std::cout << "\t----\n";
        std::cout << "\t1st dimension length,                   a: "
                  << vm["a"].as<long double>() << "\n";
        std::cout << "\t2nd dimension length,                   b: "
                  << vm["b"].as<long double>() << "\n";
        std::cout << "\t1st dimension mesh-points,              m: "
                  << static_cast<size_t>(vm["m"].as<long double>()) << "\n";
        std::cout << "\t2nd dimension mesh-points,              n: "
                  << static_cast<size_t>(vm["n"].as<long double>()) << "\n";
        std::cout << "\tDiffusion coefficient,                  D: "
                  << (vm["D"].as<long double>()) << "\n";
        std::cout << "\tMacroscopic removal cross-section,     Σₐ: "
                  << (vm["cross-section"].as<long double>()) << "\n";
=======
                  << (vm.count("input-parameter-json") ? vm["input-parameter-json"].as<std::string>() : "None") << "\n";
        std::cout << "\tOutput JSON                             o: "
                  << (vm.count("output-results-json") ? vm["output-results-json"].as<std::string>() : "None") << "\n";
        std::cout << "\t----\n";
        std::cout << "\tUse LUP method                           : " << (vm.count("use-LUP") ? "Yes" : "Yes") << "\n";
        std::cout << "\tUse Point-Jacobi method                  : " << (vm.count("use-point-jacobi") ? "Yes" : "No")
                  << "\n";
        std::cout << "\tUse Gauss-Seidel method                  : " << (vm.count("use-gauss-seidel") ? "Yes" : "No")
                  << "\n";
        std::cout << "\tUse SOR method                           : " << (vm.count("use-SOR") ? "Yes" : "No") << "\n";
        std::cout << "\t----\n";
        std::cout << "\t1st dimension length,                   a: " << vm["a"].as<long double>() << "\n";
        std::cout << "\t2nd dimension length,                   b: " << vm["b"].as<long double>() << "\n";
        std::cout << "\t1st dimension mesh-points,              m: " << static_cast<size_t>(vm["m"].as<long double>())
                  << "\n";
        std::cout << "\t2nd dimension mesh-points,              n: " << static_cast<size_t>(vm["n"].as<long double>())
                  << "\n";
        std::cout << "\tDiffusion coefficient,                  D: " << (vm["D"].as<long double>()) << "\n";
        std::cout << "\tMacroscopic removal cross-section,     Σₐ: " << (vm["cross-section"].as<long double>()) << "\n";
>>>>>>> e04b2ba1
        CommandLine::printLine();
        std::cout << std::setprecision(vm["precision"].as<int>());
    }

    /**
     * @brief This function performs checks on the input parameters and prompts
     * the user to enter valid inputs if the current inputs are invalid.
     *
     * @param map A boost::program_options::variables_map object containing the
     * input values to be checked.
     */
    /**
     * @brief This function performs checks on the input parameters and prompts
     * the user to enter valid inputs if the current inputs are invalid.
     *
     * @param map A boost::program_options::variables_map object containing the
     * input values to be checked.
     */
    void performInputArgumentsCheck(
        boost::program_options::variables_map &map) override {

        const bool quietMode = map.count("quiet");
        std::string input;

        // FILE OPTIONAL
<<<<<<< HEAD
        // if a filepath for an input parameter json is not provided, parameters
        // will be read from the terminal interactively.
        if (!map.count("input-parameter-json") && !quietMode) {
            std::cout << "INFO: Input parameter JSON filepath not provided. "
                         "Parameters will be specified interactively\n";
        }
        // else:
        // if a filepath of an input parameter json is provided, it will be
        // validated. If the path is invalid, a new path will be accepted
        // interactively
        else if (map["input-parameter-json"].empty() ||
                 !doesFileExist(
                     map["input-parameter-json"].as<std::string>())) {
            while (
                map["input-parameter-json"].empty() ||
                !doesFileExist(map["input-parameter-json"].as<std::string>())) {
                std::cerr
                    << "ERROR: Filepath for input parameter JSON is invalid.\n"
                    << std::endl;
                std::cout << "Enter input parameter filepath (file extension "
                             "is .json): ";
=======
        // if a filepath for an input parameter json is not provided, parameters will be read from the terminal
        // interactively.
        if (!map.count("input-parameter-json") && !quietMode) {
            std::cout
                << "INFO: Input parameter JSON filepath not provided. Parameters will be specified interactively\n";
        }
        // else:
        // if a filepath of an input parameter json is provided, it will be validated.
        // If the path is invalid, a new path will be accepted interactively
        else if (map["input-parameter-json"].empty() || !doesFileExist(map["input-parameter-json"].as<std::string>())) {
            while (map["input-parameter-json"].empty() ||
                   !doesFileExist(map["input-parameter-json"].as<std::string>())) {
                std::cerr << "ERROR: Filepath for input parameter JSON is invalid.\n" << std::endl;
                std::cout << "Enter input parameter filepath (file extension is .json): ";
>>>>>>> e04b2ba1
                std::cin >> input;
                try {
                    replace(map, "input-parameter-json", input);
                } catch (const std::exception &) {
                    continue;
                }
            }
        }

        // FILE REQUIRED
<<<<<<< HEAD
        // if a filepath of the source-terms CSV matrix is provided, it will be
        // validated. If the path is invalid, a new path will be accepted
        // interactively
        if (!map.count("source-terms-csv") || map["source-terms-csv"].empty() ||
            !doesFileExist(map["source-terms-csv"].as<std::string>())) {
            std::cerr
                << "INFO: Source-terms matrix cannot be read interactively.\n"
                << std::endl;
            while (!map.count("source-terms-csv") ||
                   map["source-terms-csv"].empty() ||
                   !doesFileExist(map["source-terms-csv"].as<std::string>())) {
                std::cerr << "ERROR: Provided filepath for the source-terms "
                             "matrix is invalid.\n"
                          << std::endl;
                std::cout << "Enter a filepath for the source-terms matrix "
                             "(file extension is .csv): ";
=======
        // if a filepath of the source-terms CSV matrix is provided, it will be validated.
        // If the path is invalid, a new path will be accepted interactively
        if (!map.count("source-terms-csv") || map["source-terms-csv"].empty() ||
            !doesFileExist(map["source-terms-csv"].as<std::string>())) {
            std::cerr << "INFO: Source-terms matrix cannot be read interactively.\n" << std::endl;
            while (!map.count("source-terms-csv") || map["source-terms-csv"].empty() ||
                   !doesFileExist(map["source-terms-csv"].as<std::string>())) {
                std::cerr << "ERROR: Provided filepath for the source-terms matrix is invalid.\n" << std::endl;
                std::cout << "Enter a filepath for the source-terms matrix (file extension is .csv): ";
>>>>>>> e04b2ba1
                std::cin >> input;
                try {
                    replace(map, "source-terms-csv", input);
                } catch (const std::exception &) {
                    continue;
                }
            }
        }

        // FILE OPTIONAL
<<<<<<< HEAD
        // if a filepath for output json is not provided, outputs will be
        // written to the terminal only.
        if (!map.count("output-results-json") && !quietMode) {
            std::cout << "WARNING: Output results JSON filepath not provided. "
                         "Writing results to console only.\n";
=======
        // if a filepath for output json is not provided, outputs will be written to the terminal only.
        if (!map.count("output-results-json") && !quietMode) {
            std::cout << "WARNING: Output results JSON filepath not provided. Writing results to console only.\n";
>>>>>>> e04b2ba1
        }
        // else:
        // if filepath for output json is provided, it will be validated.
        // If the path is invalid, a new path will be accepted interactively
<<<<<<< HEAD
        else if (map["output-results-json"].empty() ||
                 !isFileWritable(
                     map["output-results-json"].as<std::string>())) {
            while (
                !map.count("output-results-json") ||
                map["output-results-json"].empty() ||
                !isFileWritable(map["output-results-json"].as<std::string>())) {
                std::cerr << "Error: No output JSON filepath provided.\n"
                          << std::endl;
                std::cout
                    << "Enter output file path (file extension is .json): ";
=======
        else if (map["output-results-json"].empty() || !isFileWritable(map["output-results-json"].as<std::string>())) {
            while (!map.count("output-results-json") || map["output-results-json"].empty() ||
                   !isFileWritable(map["output-results-json"].as<std::string>())) {
                std::cerr << "Error: No output JSON filepath provided.\n" << std::endl;
                std::cout << "Enter output file path (file extension is .json): ";
>>>>>>> e04b2ba1
                std::cin >> input;
                try {
                    replace(map, "output-results-json", input);
                } catch (const std::exception &) {
                    continue;
                }
            }
        }

        // FILE OPTIONAL
<<<<<<< HEAD
        // if a filepath for output json is not provided, outputs will be
        // written to the terminal only.
        if (!map.count("output-flux-csv") && !quietMode) {
            std::cout << "WARNING: Compute flux matrix CSV filepath not "
                         "provided. Writing results to console only.\n";
=======
        // if a filepath for output json is not provided, outputs will be written to the terminal only.
        if (!map.count("output-flux-csv") && !quietMode) {
            std::cout << "WARNING: Compute flux matrix CSV filepath not provided. Writing results to console only.\n";
>>>>>>> e04b2ba1
        }
        // else:
        // if filepath for output json is provided, it will be validated.
        // If the path is invalid, a new path will be accepted interactively
<<<<<<< HEAD
        else if (map["output-flux-csv"].empty() ||
                 !isFileWritable(map["output-flux-csv"].as<std::string>())) {
            while (!map.count("output-flux-csv") ||
                   map["output-flux-csv"].empty() ||
                   !isFileWritable(map["ooutput-flux-csv"].as<std::string>())) {
                std::cerr << "Error: No output CSV filepath provided.\n"
                          << std::endl;
                std::cout << "Enter calculated flux matrix file path (file "
                             "extension is .csv): ";
=======
        else if (map["output-flux-csv"].empty() || !isFileWritable(map["output-flux-csv"].as<std::string>())) {
            while (!map.count("output-flux-csv") || map["output-flux-csv"].empty() ||
                   !isFileWritable(map["ooutput-flux-csv"].as<std::string>())) {
                std::cerr << "Error: No output CSV filepath provided.\n" << std::endl;
                std::cout << "Enter calculated flux matrix file path (file extension is .csv): ";
>>>>>>> e04b2ba1
                std::cin >> input;
                try {
                    replace(map, "output-flux-csv", input);
                } catch (const std::exception &) {
                    continue;
                }
            }
        }

        // read the input json and populate the variables_map
        nlohmann::json inputMap;
        try {
            readJSON(map["input-parameter-json"].as<std::string>(), inputMap);
        } catch (...) {
            // initialize input map if no file was read
            inputMap["dimensions"] = {};
            inputMap["mesh"] = {};
        }

        std::vector<std::function<bool(long double)>> checks;

        // add checks for parameters a & b
        checks.clear();
        checks.emplace_back(
            [](long double value) { return failsPositiveNumberCheck(value); });
        performChecksAndUpdateInput<long double>("a", inputMap["dimensions"],
                                                 map, checks);
        performChecksAndUpdateInput<long double>("b", inputMap["dimensions"],
                                                 map, checks);

        // add checks for parameters m & n
        checks.clear();
        checks.emplace_back(
            [](long double value) { return failsNaturalNumberCheck(value); });
        performChecksAndUpdateInput<long double>("m", inputMap["mesh"], map,
                                                 checks);
        performChecksAndUpdateInput<long double>("n", inputMap["mesh"], map,
                                                 checks);

        // add checks for parameters D and Σₐ
        checks.clear();
        checks.emplace_back([](long double value) {
            return failsNonNegativeNumberCheck(value);
        });
        performChecksAndUpdateInput<long double>("D", inputMap, map, checks);
        performChecksAndUpdateInput<long double>("cross-section", inputMap, map,
                                                 checks);
    }

    /**
     * @brief Builds the input matrices for the MyBLAS library from a JSON file.
     *
     * This function reads the input JSON file and extracts the coefficient
     * matrix and constants vector. It also validates the dimensions of the
     * input matrices and sets the order of the system. If the verbose mode is
     * enabled, it prints the input matrices.
     *
     * @param inputs Reference to a MyBLAS::InputMatrices object to store the
     * input matrices.
     * @param map Reference to a boost::program_options::variables_map object
     * containing the command line arguments.
     */
    void buildInputs(SolverInputs &inputs,
                     boost::program_options::variables_map &map) override {

        inputs.a = map["a"].as<long double>();
        inputs.b = map["b"].as<long double>();
        inputs.m = static_cast<size_t>(map["m"].as<long double>());
        inputs.n = static_cast<size_t>(map["n"].as<long double>());
        inputs.diffusion_coefficient = map["D"].as<long double>();
<<<<<<< HEAD
        inputs.macroscopic_removal_cross_section =
            map["cross-section"].as<long double>();
        calculate_mesh_spacings(inputs); // calculate delta and gamma

        const auto sourceTermsFilepath =
            map["source-terms-csv"].as<std::string>();
        readCSVRowWiseNoHeaders<long double>(sourceTermsFilepath,
                                             inputs.sources);

        if (inputs.sources.getRows() < 1 || inputs.sources.getCols() < 1) {
            std::cerr << "ERROR: No Source terms matrix dimension (rows="
                      << inputs.sources.getRows()
                      << ", columns=" << inputs.sources.getCols()
                      << ")  can be less than 1!\n";
=======
        inputs.macroscopic_removal_cross_section = map["cross-section"].as<long double>();
        calculate_mesh_spacings(inputs); // calculate delta and gamma

        const auto sourceTermsFilepath = map["source-terms-csv"].as<std::string>();
        readCSVRowWiseNoHeaders<long double>(sourceTermsFilepath, inputs.sources);

        if (inputs.sources.getRows() < 1 || inputs.sources.getCols() < 1) {
            std::cerr << "ERROR: No Source terms matrix dimension (rows=" << inputs.sources.getRows()
                      << ", columns=" << inputs.sources.getCols() << ")  can be less than 1!\n";
>>>>>>> e04b2ba1
            std::cerr << "ABORTING.\n";
            exit(-1);
        }

        // 1st dimension internal nodes
        if (inputs.m != inputs.sources.getRows()) {
            inputs.m = inputs.sources.getRows();
<<<<<<< HEAD
            std::cerr
                << "WARNING: Source terms matrix rows != m, overriding m to "
                << inputs.m << std::endl;
=======
            std::cerr << "WARNING: Source terms matrix rows != m, overriding m to " << inputs.m << std::endl;
>>>>>>> e04b2ba1
        }

        // 2nd dimension internal nodes
        if (inputs.n != inputs.sources.getCols()) {
            inputs.n = inputs.sources.getCols();
<<<<<<< HEAD
            std::cerr
                << "WARNING: Source terms matrix columns != n, overriding n to "
                << inputs.n << std::endl;
=======
            std::cerr << "WARNING: Source terms matrix columns != n, overriding n to " << inputs.n << std::endl;
>>>>>>> e04b2ba1
        }

        if (!map.count("quiet")) {
            // list the parameters
            CommandLine::printLine();
            std::cout << std::setw(44) << "Intermediates\n";
            CommandLine::printLine();
            std::cout << "\tMesh spacing in the 1st dimension,     𝛿: "
                      << inputs.delta << "\n";
            std::cout << "\tMesh spacing in the 2nd dimension,     𝛾: "
                      << inputs.gamma << "\n";
            CommandLine::printLine();
            std::cout << "Source terms 𝑞(𝑖,𝑗):\n";
            CommandLine::printLine();
            std::cout << inputs.sources;
            CommandLine::printLine();
        }
    }
};

#endif // NE591_008_PROJECT1_PARSER_H<|MERGE_RESOLUTION|>--- conflicted
+++ resolved
@@ -2,8 +2,8 @@
  * @file Parser.h
  * @author Arjun Earthperson
  * @date 09/29/2023
- * @brief This file contains the Parser class which is responsible for parsing
- * command line arguments and validating user inputs.
+ * @brief This file contains the Parser class which is responsible for parsing command line arguments and validating
+ * user inputs.
  */
 
 #ifndef NE591_008_PROJECT1_PARSER_H
@@ -18,12 +18,7 @@
 class Parser : public CommandLine<SolverInputs> {
 
   public:
-<<<<<<< HEAD
-    explicit Parser(const HeaderInfo &headerInfo, const CommandLineArgs &args)
-        : CommandLine(headerInfo, args) {}
-=======
     explicit Parser(const HeaderInfo &headerInfo, const CommandLineArgs &args) : CommandLine(headerInfo, args) {}
->>>>>>> e04b2ba1
 
     explicit Parser() = default;
 
@@ -31,41 +26,6 @@
     /**
      * @brief This function builds the input options for the program.
      *
-<<<<<<< HEAD
-     * @return A boost::program_options::options_description object containing
-     * the description of the input options.
-     */
-    void buildInputArguments(
-        boost::program_options::options_description &values) override {
-        values.add_options()(",a", boost::program_options::value<long double>(),
-                             "= Length of 1st dimension (+ve real)")(
-            ",b", boost::program_options::value<long double>(),
-            "= Length of 2nd dimension (+ve real)")(
-            ",m", boost::program_options::value<long double>(),
-            "= Number of mesh-points in 1st dimension")(
-            ",n", boost::program_options::value<long double>(),
-            "= Number of mesh-points in 2nd dimension")(
-            ",D", boost::program_options::value<long double>(),
-            "= Diffusion coefficient D (+ve real)")(
-            "cross-section", boost::program_options::value<long double>(),
-            "= Removal cross-section Σₐ (+ve real)")(
-            "input-parameter-json,i",
-            boost::program_options::value<std::string>(),
-            "= Path to input parameter JSON")(
-            "source-terms-csv,s", boost::program_options::value<std::string>(),
-            "= Path to source-terms 𝑞(𝑖,𝑗) CSV")(
-            "output-results-json,o",
-            boost::program_options::value<std::string>(),
-            "= Path to output results JSON")(
-            "output-flux-csv,f", boost::program_options::value<std::string>(),
-            "= Path to computed flux 𝜙(𝑖,𝑗) CSV");
-
-        boost::program_options::options_description methods("Solver Methods");
-        methods.add_options()("use-LUP", "= Use the LUP method")(
-            "use-point-jacobi", "= [DISABLED] Use the Point-Jacobi method")(
-            "use-gauss-seidel", "= [DISABLED] Use the Gauss-Seidel method")(
-            "use-SOR", "= [DISABLED] Use the SOR method");
-=======
      * @return A boost::program_options::options_description object containing the description of the input options.
      */
     void buildInputArguments(boost::program_options::options_description &values) override {
@@ -86,19 +46,16 @@
                                                                  "= [DISABLED] Use the Point-Jacobi method")(
             "use-gauss-seidel", "= [DISABLED] Use the Gauss-Seidel method")("use-SOR",
                                                                             "= [DISABLED] Use the SOR method");
->>>>>>> e04b2ba1
         values.add(methods);
     }
 
     /**
      * @brief This function prints the input values.
      *
-     * @param vm A boost::program_options::variables_map object containing the
-     * input values to be printed.
-     *
-     */
-    void
-    printInputArguments(boost::program_options::variables_map &vm) override {
+     * @param vm A boost::program_options::variables_map object containing the input values to be printed.
+     *
+     */
+    void printInputArguments(boost::program_options::variables_map &vm) override {
 
         if (vm.count("quiet")) {
             return;
@@ -110,39 +67,6 @@
         std::cout << std::setw(44) << "Inputs\n";
         CommandLine::printLine();
         std::cout << "\tInput JSON                              i: "
-<<<<<<< HEAD
-                  << (vm.count("input-parameter-json")
-                          ? vm["input-parameter-json"].as<std::string>()
-                          : "None")
-                  << "\n";
-        std::cout << "\tOutput JSON                             o: "
-                  << (vm.count("output-results-json")
-                          ? vm["output-results-json"].as<std::string>()
-                          : "None")
-                  << "\n";
-        std::cout << "\t----\n";
-        std::cout << "\tUse LUP method                           : "
-                  << (vm.count("use-LUP") ? "Yes" : "Yes") << "\n";
-        std::cout << "\tUse Point-Jacobi method                  : "
-                  << (vm.count("use-point-jacobi") ? "Yes" : "No") << "\n";
-        std::cout << "\tUse Gauss-Seidel method                  : "
-                  << (vm.count("use-gauss-seidel") ? "Yes" : "No") << "\n";
-        std::cout << "\tUse SOR method                           : "
-                  << (vm.count("use-SOR") ? "Yes" : "No") << "\n";
-        std::cout << "\t----\n";
-        std::cout << "\t1st dimension length,                   a: "
-                  << vm["a"].as<long double>() << "\n";
-        std::cout << "\t2nd dimension length,                   b: "
-                  << vm["b"].as<long double>() << "\n";
-        std::cout << "\t1st dimension mesh-points,              m: "
-                  << static_cast<size_t>(vm["m"].as<long double>()) << "\n";
-        std::cout << "\t2nd dimension mesh-points,              n: "
-                  << static_cast<size_t>(vm["n"].as<long double>()) << "\n";
-        std::cout << "\tDiffusion coefficient,                  D: "
-                  << (vm["D"].as<long double>()) << "\n";
-        std::cout << "\tMacroscopic removal cross-section,     Σₐ: "
-                  << (vm["cross-section"].as<long double>()) << "\n";
-=======
                   << (vm.count("input-parameter-json") ? vm["input-parameter-json"].as<std::string>() : "None") << "\n";
         std::cout << "\tOutput JSON                             o: "
                   << (vm.count("output-results-json") ? vm["output-results-json"].as<std::string>() : "None") << "\n";
@@ -162,55 +86,28 @@
                   << "\n";
         std::cout << "\tDiffusion coefficient,                  D: " << (vm["D"].as<long double>()) << "\n";
         std::cout << "\tMacroscopic removal cross-section,     Σₐ: " << (vm["cross-section"].as<long double>()) << "\n";
->>>>>>> e04b2ba1
         CommandLine::printLine();
         std::cout << std::setprecision(vm["precision"].as<int>());
     }
 
     /**
-     * @brief This function performs checks on the input parameters and prompts
-     * the user to enter valid inputs if the current inputs are invalid.
-     *
-     * @param map A boost::program_options::variables_map object containing the
-     * input values to be checked.
-     */
-    /**
-     * @brief This function performs checks on the input parameters and prompts
-     * the user to enter valid inputs if the current inputs are invalid.
-     *
-     * @param map A boost::program_options::variables_map object containing the
-     * input values to be checked.
-     */
-    void performInputArgumentsCheck(
-        boost::program_options::variables_map &map) override {
+     * @brief This function performs checks on the input parameters and prompts the user to enter valid inputs if the
+     * current inputs are invalid.
+     *
+     * @param map A boost::program_options::variables_map object containing the input values to be checked.
+     */
+    /**
+     * @brief This function performs checks on the input parameters and prompts the user to enter valid inputs if the
+     * current inputs are invalid.
+     *
+     * @param map A boost::program_options::variables_map object containing the input values to be checked.
+     */
+    void performInputArgumentsCheck(boost::program_options::variables_map &map) override {
 
         const bool quietMode = map.count("quiet");
         std::string input;
 
         // FILE OPTIONAL
-<<<<<<< HEAD
-        // if a filepath for an input parameter json is not provided, parameters
-        // will be read from the terminal interactively.
-        if (!map.count("input-parameter-json") && !quietMode) {
-            std::cout << "INFO: Input parameter JSON filepath not provided. "
-                         "Parameters will be specified interactively\n";
-        }
-        // else:
-        // if a filepath of an input parameter json is provided, it will be
-        // validated. If the path is invalid, a new path will be accepted
-        // interactively
-        else if (map["input-parameter-json"].empty() ||
-                 !doesFileExist(
-                     map["input-parameter-json"].as<std::string>())) {
-            while (
-                map["input-parameter-json"].empty() ||
-                !doesFileExist(map["input-parameter-json"].as<std::string>())) {
-                std::cerr
-                    << "ERROR: Filepath for input parameter JSON is invalid.\n"
-                    << std::endl;
-                std::cout << "Enter input parameter filepath (file extension "
-                             "is .json): ";
-=======
         // if a filepath for an input parameter json is not provided, parameters will be read from the terminal
         // interactively.
         if (!map.count("input-parameter-json") && !quietMode) {
@@ -225,7 +122,6 @@
                    !doesFileExist(map["input-parameter-json"].as<std::string>())) {
                 std::cerr << "ERROR: Filepath for input parameter JSON is invalid.\n" << std::endl;
                 std::cout << "Enter input parameter filepath (file extension is .json): ";
->>>>>>> e04b2ba1
                 std::cin >> input;
                 try {
                     replace(map, "input-parameter-json", input);
@@ -236,24 +132,6 @@
         }
 
         // FILE REQUIRED
-<<<<<<< HEAD
-        // if a filepath of the source-terms CSV matrix is provided, it will be
-        // validated. If the path is invalid, a new path will be accepted
-        // interactively
-        if (!map.count("source-terms-csv") || map["source-terms-csv"].empty() ||
-            !doesFileExist(map["source-terms-csv"].as<std::string>())) {
-            std::cerr
-                << "INFO: Source-terms matrix cannot be read interactively.\n"
-                << std::endl;
-            while (!map.count("source-terms-csv") ||
-                   map["source-terms-csv"].empty() ||
-                   !doesFileExist(map["source-terms-csv"].as<std::string>())) {
-                std::cerr << "ERROR: Provided filepath for the source-terms "
-                             "matrix is invalid.\n"
-                          << std::endl;
-                std::cout << "Enter a filepath for the source-terms matrix "
-                             "(file extension is .csv): ";
-=======
         // if a filepath of the source-terms CSV matrix is provided, it will be validated.
         // If the path is invalid, a new path will be accepted interactively
         if (!map.count("source-terms-csv") || map["source-terms-csv"].empty() ||
@@ -263,7 +141,6 @@
                    !doesFileExist(map["source-terms-csv"].as<std::string>())) {
                 std::cerr << "ERROR: Provided filepath for the source-terms matrix is invalid.\n" << std::endl;
                 std::cout << "Enter a filepath for the source-terms matrix (file extension is .csv): ";
->>>>>>> e04b2ba1
                 std::cin >> input;
                 try {
                     replace(map, "source-terms-csv", input);
@@ -274,40 +151,18 @@
         }
 
         // FILE OPTIONAL
-<<<<<<< HEAD
-        // if a filepath for output json is not provided, outputs will be
-        // written to the terminal only.
-        if (!map.count("output-results-json") && !quietMode) {
-            std::cout << "WARNING: Output results JSON filepath not provided. "
-                         "Writing results to console only.\n";
-=======
         // if a filepath for output json is not provided, outputs will be written to the terminal only.
         if (!map.count("output-results-json") && !quietMode) {
             std::cout << "WARNING: Output results JSON filepath not provided. Writing results to console only.\n";
->>>>>>> e04b2ba1
         }
         // else:
         // if filepath for output json is provided, it will be validated.
         // If the path is invalid, a new path will be accepted interactively
-<<<<<<< HEAD
-        else if (map["output-results-json"].empty() ||
-                 !isFileWritable(
-                     map["output-results-json"].as<std::string>())) {
-            while (
-                !map.count("output-results-json") ||
-                map["output-results-json"].empty() ||
-                !isFileWritable(map["output-results-json"].as<std::string>())) {
-                std::cerr << "Error: No output JSON filepath provided.\n"
-                          << std::endl;
-                std::cout
-                    << "Enter output file path (file extension is .json): ";
-=======
         else if (map["output-results-json"].empty() || !isFileWritable(map["output-results-json"].as<std::string>())) {
             while (!map.count("output-results-json") || map["output-results-json"].empty() ||
                    !isFileWritable(map["output-results-json"].as<std::string>())) {
                 std::cerr << "Error: No output JSON filepath provided.\n" << std::endl;
                 std::cout << "Enter output file path (file extension is .json): ";
->>>>>>> e04b2ba1
                 std::cin >> input;
                 try {
                     replace(map, "output-results-json", input);
@@ -318,38 +173,18 @@
         }
 
         // FILE OPTIONAL
-<<<<<<< HEAD
-        // if a filepath for output json is not provided, outputs will be
-        // written to the terminal only.
-        if (!map.count("output-flux-csv") && !quietMode) {
-            std::cout << "WARNING: Compute flux matrix CSV filepath not "
-                         "provided. Writing results to console only.\n";
-=======
         // if a filepath for output json is not provided, outputs will be written to the terminal only.
         if (!map.count("output-flux-csv") && !quietMode) {
             std::cout << "WARNING: Compute flux matrix CSV filepath not provided. Writing results to console only.\n";
->>>>>>> e04b2ba1
         }
         // else:
         // if filepath for output json is provided, it will be validated.
         // If the path is invalid, a new path will be accepted interactively
-<<<<<<< HEAD
-        else if (map["output-flux-csv"].empty() ||
-                 !isFileWritable(map["output-flux-csv"].as<std::string>())) {
-            while (!map.count("output-flux-csv") ||
-                   map["output-flux-csv"].empty() ||
-                   !isFileWritable(map["ooutput-flux-csv"].as<std::string>())) {
-                std::cerr << "Error: No output CSV filepath provided.\n"
-                          << std::endl;
-                std::cout << "Enter calculated flux matrix file path (file "
-                             "extension is .csv): ";
-=======
         else if (map["output-flux-csv"].empty() || !isFileWritable(map["output-flux-csv"].as<std::string>())) {
             while (!map.count("output-flux-csv") || map["output-flux-csv"].empty() ||
                    !isFileWritable(map["ooutput-flux-csv"].as<std::string>())) {
                 std::cerr << "Error: No output CSV filepath provided.\n" << std::endl;
                 std::cout << "Enter calculated flux matrix file path (file extension is .csv): ";
->>>>>>> e04b2ba1
                 std::cin >> input;
                 try {
                     replace(map, "output-flux-csv", input);
@@ -373,69 +208,40 @@
 
         // add checks for parameters a & b
         checks.clear();
-        checks.emplace_back(
-            [](long double value) { return failsPositiveNumberCheck(value); });
-        performChecksAndUpdateInput<long double>("a", inputMap["dimensions"],
-                                                 map, checks);
-        performChecksAndUpdateInput<long double>("b", inputMap["dimensions"],
-                                                 map, checks);
+        checks.emplace_back([](long double value) { return failsPositiveNumberCheck(value); });
+        performChecksAndUpdateInput<long double>("a", inputMap["dimensions"], map, checks);
+        performChecksAndUpdateInput<long double>("b", inputMap["dimensions"], map, checks);
 
         // add checks for parameters m & n
         checks.clear();
-        checks.emplace_back(
-            [](long double value) { return failsNaturalNumberCheck(value); });
-        performChecksAndUpdateInput<long double>("m", inputMap["mesh"], map,
-                                                 checks);
-        performChecksAndUpdateInput<long double>("n", inputMap["mesh"], map,
-                                                 checks);
+        checks.emplace_back([](long double value) { return failsNaturalNumberCheck(value); });
+        performChecksAndUpdateInput<long double>("m", inputMap["mesh"], map, checks);
+        performChecksAndUpdateInput<long double>("n", inputMap["mesh"], map, checks);
 
         // add checks for parameters D and Σₐ
         checks.clear();
-        checks.emplace_back([](long double value) {
-            return failsNonNegativeNumberCheck(value);
-        });
+        checks.emplace_back([](long double value) { return failsNonNegativeNumberCheck(value); });
         performChecksAndUpdateInput<long double>("D", inputMap, map, checks);
-        performChecksAndUpdateInput<long double>("cross-section", inputMap, map,
-                                                 checks);
+        performChecksAndUpdateInput<long double>("cross-section", inputMap, map, checks);
     }
 
     /**
      * @brief Builds the input matrices for the MyBLAS library from a JSON file.
      *
-     * This function reads the input JSON file and extracts the coefficient
-     * matrix and constants vector. It also validates the dimensions of the
-     * input matrices and sets the order of the system. If the verbose mode is
-     * enabled, it prints the input matrices.
-     *
-     * @param inputs Reference to a MyBLAS::InputMatrices object to store the
-     * input matrices.
-     * @param map Reference to a boost::program_options::variables_map object
-     * containing the command line arguments.
-     */
-    void buildInputs(SolverInputs &inputs,
-                     boost::program_options::variables_map &map) override {
+     * This function reads the input JSON file and extracts the coefficient matrix and constants vector.
+     * It also validates the dimensions of the input matrices and sets the order of the system.
+     * If the verbose mode is enabled, it prints the input matrices.
+     *
+     * @param inputs Reference to a MyBLAS::InputMatrices object to store the input matrices.
+     * @param map Reference to a boost::program_options::variables_map object containing the command line arguments.
+     */
+    void buildInputs(SolverInputs &inputs, boost::program_options::variables_map &map) override {
 
         inputs.a = map["a"].as<long double>();
         inputs.b = map["b"].as<long double>();
         inputs.m = static_cast<size_t>(map["m"].as<long double>());
         inputs.n = static_cast<size_t>(map["n"].as<long double>());
         inputs.diffusion_coefficient = map["D"].as<long double>();
-<<<<<<< HEAD
-        inputs.macroscopic_removal_cross_section =
-            map["cross-section"].as<long double>();
-        calculate_mesh_spacings(inputs); // calculate delta and gamma
-
-        const auto sourceTermsFilepath =
-            map["source-terms-csv"].as<std::string>();
-        readCSVRowWiseNoHeaders<long double>(sourceTermsFilepath,
-                                             inputs.sources);
-
-        if (inputs.sources.getRows() < 1 || inputs.sources.getCols() < 1) {
-            std::cerr << "ERROR: No Source terms matrix dimension (rows="
-                      << inputs.sources.getRows()
-                      << ", columns=" << inputs.sources.getCols()
-                      << ")  can be less than 1!\n";
-=======
         inputs.macroscopic_removal_cross_section = map["cross-section"].as<long double>();
         calculate_mesh_spacings(inputs); // calculate delta and gamma
 
@@ -445,7 +251,6 @@
         if (inputs.sources.getRows() < 1 || inputs.sources.getCols() < 1) {
             std::cerr << "ERROR: No Source terms matrix dimension (rows=" << inputs.sources.getRows()
                       << ", columns=" << inputs.sources.getCols() << ")  can be less than 1!\n";
->>>>>>> e04b2ba1
             std::cerr << "ABORTING.\n";
             exit(-1);
         }
@@ -453,25 +258,13 @@
         // 1st dimension internal nodes
         if (inputs.m != inputs.sources.getRows()) {
             inputs.m = inputs.sources.getRows();
-<<<<<<< HEAD
-            std::cerr
-                << "WARNING: Source terms matrix rows != m, overriding m to "
-                << inputs.m << std::endl;
-=======
             std::cerr << "WARNING: Source terms matrix rows != m, overriding m to " << inputs.m << std::endl;
->>>>>>> e04b2ba1
         }
 
         // 2nd dimension internal nodes
         if (inputs.n != inputs.sources.getCols()) {
             inputs.n = inputs.sources.getCols();
-<<<<<<< HEAD
-            std::cerr
-                << "WARNING: Source terms matrix columns != n, overriding n to "
-                << inputs.n << std::endl;
-=======
             std::cerr << "WARNING: Source terms matrix columns != n, overriding n to " << inputs.n << std::endl;
->>>>>>> e04b2ba1
         }
 
         if (!map.count("quiet")) {
@@ -479,10 +272,8 @@
             CommandLine::printLine();
             std::cout << std::setw(44) << "Intermediates\n";
             CommandLine::printLine();
-            std::cout << "\tMesh spacing in the 1st dimension,     𝛿: "
-                      << inputs.delta << "\n";
-            std::cout << "\tMesh spacing in the 2nd dimension,     𝛾: "
-                      << inputs.gamma << "\n";
+            std::cout << "\tMesh spacing in the 1st dimension,     𝛿: " << inputs.delta << "\n";
+            std::cout << "\tMesh spacing in the 2nd dimension,     𝛾: " << inputs.gamma << "\n";
             CommandLine::printLine();
             std::cout << "Source terms 𝑞(𝑖,𝑗):\n";
             CommandLine::printLine();
