--- conflicted
+++ resolved
@@ -24,11 +24,6 @@
  */
 namespace MyBLAS {
 
-<<<<<<< HEAD
-// nothing implemented here because a permutation matrix is trivially multiplied
-// by another matrix to shuffle rows / columns
-=======
 // nothing implemented here because a permutation matrix is trivially multiplied by another matrix to shuffle
 // rows / columns
->>>>>>> e04b2ba1
 }