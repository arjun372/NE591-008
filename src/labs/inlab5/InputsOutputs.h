/**
 * @file InputsOutputs.h
 * @author Arjun Earthperson
 * @date 09/22/2023
 * @brief This file contains the input and output definitions for this project.
 */

#pragma once

#include <utility>

#include "json.hpp"
#include "math/blas/Matrix.h"
#include "math/blas/Vector.h"

/**
 * @namespace MyBLAS
 * @brief Namespace for the Basic Linear Algebra Subprograms (BLAS) library.
 */
namespace MyBLAS {

/**
 * @struct Input
 * @brief Struct representing the input matrices for the BLAS library.
 */
typedef struct Input {
    Input() = default;

    size_t n = 0;                            ///< Size of the matrices.
    MyBLAS::Matrix<long double> LU;          ///< LU matrix.
    MyBLAS::Matrix<long double> permutation; ///< LU matrix.
    MyBLAS::Vector<long double> constants;   ///< Vector of constants.

    /**
     * @brief Converts the input parameters to a JSON object.
<<<<<<< HEAD
     * @param jsonMap A reference to the JSON object to store the input
     * parameters.
=======
     * @param jsonMap A reference to the JSON object to store the input parameters.
>>>>>>> e04b2ba1
     */
    void toJSON(nlohmann::json &jsonMap) const {
        jsonMap["n"] = n;
        jsonMap["LU"] = LU.getData();
        jsonMap["permutation"] = permutation.getData();
        jsonMap["constants"] = constants.getData();
    }
} InputMatrices;

/**
 * @struct Output
 * @brief Struct representing the output vector for the BLAS library.
 */
typedef struct Output {
    Output() = default;
    MyBLAS::Vector<long double> solution; ///< Output vector.

    /**
     * @brief Converts the output vector to a JSON object.
     * @param jsonMap A reference to the JSON object to store the output vector.
     */
<<<<<<< HEAD
    void toJSON(nlohmann::json &jsonMap) const {
        jsonMap["solution"] = solution.getData();
    }
=======
    void toJSON(nlohmann::json &jsonMap) const { jsonMap["solution"] = solution.getData(); }
>>>>>>> e04b2ba1
} OutputVector;

} // namespace MyBLAS<|MERGE_RESOLUTION|>--- conflicted
+++ resolved
@@ -33,12 +33,7 @@
 
     /**
      * @brief Converts the input parameters to a JSON object.
-<<<<<<< HEAD
-     * @param jsonMap A reference to the JSON object to store the input
-     * parameters.
-=======
      * @param jsonMap A reference to the JSON object to store the input parameters.
->>>>>>> e04b2ba1
      */
     void toJSON(nlohmann::json &jsonMap) const {
         jsonMap["n"] = n;
@@ -60,13 +55,7 @@
      * @brief Converts the output vector to a JSON object.
      * @param jsonMap A reference to the JSON object to store the output vector.
      */
-<<<<<<< HEAD
-    void toJSON(nlohmann::json &jsonMap) const {
-        jsonMap["solution"] = solution.getData();
-    }
-=======
     void toJSON(nlohmann::json &jsonMap) const { jsonMap["solution"] = solution.getData(); }
->>>>>>> e04b2ba1
 } OutputVector;
 
 } // namespace MyBLAS