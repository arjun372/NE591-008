/**
 * @file inlab5.cpp
 * @author Arjun Earthperson
 * @date 09/22/2023
 * @brief This file contains the declaration for the InLab5 class.
 *
 */

#pragma once

#include <boost/program_options.hpp>
#include <iomanip>
#include <iostream>
#include <numeric>
#include <variant>

#include "CheckBounds.h"
#include "FileParser.h"
#include "Helpers.h"
#include "Project.h"

#include "Compute.h"
#include "InputsOutputs.h"
#include "Parser.h"
#include "json.hpp"

#include "math/blas/Matrix.h"
#include "math/blas/MyBLAS.h"
#include "math/blas/Vector.h"

/**
 * @class InLab5
 * @brief This class is a child of the Project class and is used to solve a
 * system of linear equations using forward and back substitution, with pivoting
 * @details The class takes in command line arguments and uses them to solve the
 * system of equations.
 */
class InLab5
    : public Project<MyBLAS::InputMatrices, Parser, MyBLAS::OutputVector> {

  public:
    /**
     * @brief Constructor for the inlab5 class
     * @param args Command line arguments
     */
    explicit InLab5(CommandLineArgs args) : Project(args) {}

  protected:
    /**
     * @brief This function builds the header information for the project.
     * @return HeaderInfo object containing project information
     */
    HeaderInfo buildHeaderInfo() override {
        Canvas canvas;
        printJuliaSet<__float128>(canvas, -0.8, 0.156, 300); //"o█■"
        std::cout << "\t\t\tJulia set at (-0.8, 0.156), 300 iterations\n";
        return {
            .ProjectName = "InLab 05",
<<<<<<< HEAD
            .ProjectDescription = "Linear equations with permutation matrix, "
                                  "forward, back substitution",
=======
            .ProjectDescription = "Linear equations with permutation matrix, forward, back substitution",
>>>>>>> e04b2ba1
            .SubmissionDate = "09/22/2023",
            .StudentName = "Arjun Earthperson",
            .HeaderArt = " ",
        };
    }

    /**
     * @brief This function runs the project.
     * @details It solves the system of linear equations using forward and back
     * substitution, with pivoting
     * @param outputs The output vector
     * @param inputs The input matrices
     * @param values The variable map
     */
    void run(MyBLAS::OutputVector &outputs, MyBLAS::InputMatrices &inputs,
             boost::program_options::variables_map &values) override {

        // PAx = Pb, or LUx = P

        const auto b = inputs.constants;
        const auto LU = inputs.LU;
        const auto P = inputs.permutation;

        const auto Pb = P * b;

        const MyBLAS::Vector y =
            MyBLAS::forwardSubstitution<long double>(LU, Pb);
        const MyBLAS::Vector x =
            MyBLAS::backwardSubstitution<long double>(LU, y);

        nlohmann::json results;
        outputs.solution = x;
        outputs.toJSON(results["outputs"]);

        if (!values.count("quiet")) {
            const auto precision = getTerminal().getCurrentPrecision();
            std::cout << "Permuted constants Pb = P * b:\n";
            Parser::printLine();
            std::cout << std::setprecision(precision) << Pb;
            Parser::printLine();
            std::cout << "Intermediate vector y = inv(L) * b:\n";
            Parser::printLine();
            std::cout << std::setprecision(precision) << y;
            Parser::printLine();
            std::cout << "Solution vector (x):\n";
            Parser::printLine();
            std::cout << std::setprecision(precision) << x;
            Parser::printLine();
        }

        writeJSON(values["output-json"].as<std::string>(), results);
    }
};<|MERGE_RESOLUTION|>--- conflicted
+++ resolved
@@ -30,13 +30,11 @@
 
 /**
  * @class InLab5
- * @brief This class is a child of the Project class and is used to solve a
- * system of linear equations using forward and back substitution, with pivoting
- * @details The class takes in command line arguments and uses them to solve the
- * system of equations.
+ * @brief This class is a child of the Project class and is used to solve a system of linear equations using forward and
+ * back substitution, with pivoting
+ * @details The class takes in command line arguments and uses them to solve the system of equations.
  */
-class InLab5
-    : public Project<MyBLAS::InputMatrices, Parser, MyBLAS::OutputVector> {
+class InLab5 : public Project<MyBLAS::InputMatrices, Parser, MyBLAS::OutputVector> {
 
   public:
     /**
@@ -56,12 +54,7 @@
         std::cout << "\t\t\tJulia set at (-0.8, 0.156), 300 iterations\n";
         return {
             .ProjectName = "InLab 05",
-<<<<<<< HEAD
-            .ProjectDescription = "Linear equations with permutation matrix, "
-                                  "forward, back substitution",
-=======
             .ProjectDescription = "Linear equations with permutation matrix, forward, back substitution",
->>>>>>> e04b2ba1
             .SubmissionDate = "09/22/2023",
             .StudentName = "Arjun Earthperson",
             .HeaderArt = " ",
@@ -70,8 +63,7 @@
 
     /**
      * @brief This function runs the project.
-     * @details It solves the system of linear equations using forward and back
-     * substitution, with pivoting
+     * @details It solves the system of linear equations using forward and back substitution, with pivoting
      * @param outputs The output vector
      * @param inputs The input matrices
      * @param values The variable map
@@ -87,10 +79,8 @@
 
         const auto Pb = P * b;
 
-        const MyBLAS::Vector y =
-            MyBLAS::forwardSubstitution<long double>(LU, Pb);
-        const MyBLAS::Vector x =
-            MyBLAS::backwardSubstitution<long double>(LU, y);
+        const MyBLAS::Vector y = MyBLAS::forwardSubstitution<long double>(LU, Pb);
+        const MyBLAS::Vector x = MyBLAS::backwardSubstitution<long double>(LU, y);
 
         nlohmann::json results;
         outputs.solution = x;
