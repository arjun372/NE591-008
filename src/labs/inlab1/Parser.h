--- conflicted
+++ resolved
@@ -13,12 +13,7 @@
 class Parser : public CommandLine<TaylorSeriesInputs> {
 
   public:
-<<<<<<< HEAD
-    explicit Parser(const HeaderInfo &headerInfo, const CommandLineArgs &args)
-        : CommandLine(headerInfo, args) {}
-=======
     explicit Parser(const HeaderInfo &headerInfo, const CommandLineArgs &args) : CommandLine(headerInfo, args) {}
->>>>>>> e04b2ba1
 
     explicit Parser() = default;
 
@@ -28,50 +23,28 @@
      *
      * @return A description of the input options.
      *
-     * It defines the options for angle, convergence threshold and iterations,
-     * and adds them to the options description.
+     * It defines the options for angle, convergence threshold and iterations, and adds them to the options description.
      */
-<<<<<<< HEAD
-    void buildInputArguments(
-        boost::program_options::options_description &values) override {
-        values.add_options()("angle,x",
-                             boost::program_options::value<long double>(),
-                             "= angle in radians [abs(x) < 1.0]")(
-            "convergence-threshold,t",
-            boost::program_options::value<long double>(),
-            "= iterative convergence threshold [e > 0]")(
-            "iterations,n", boost::program_options::value<long double>(),
-            "= total number of iterations");
-=======
     void buildInputArguments(boost::program_options::options_description &values) override {
         values.add_options()("angle,x", boost::program_options::value<long double>(),
                              "= angle in radians [abs(x) < 1.0]")("convergence-threshold,t",
                                                                   boost::program_options::value<long double>(),
                                                                   "= iterative convergence threshold [e > 0]")(
             "iterations,n", boost::program_options::value<long double>(), "= total number of iterations");
->>>>>>> e04b2ba1
     }
 
     /**
      * @brief Performs input checks on the input variables
      *
-     * If the input value fails the check, the function will prompt the user to
-     * enter a new value. The function will continue to prompt the user until a
-     * valid value is entered.
+     * If the input value fails the check, the function will prompt the user to enter a new value.
+     * The function will continue to prompt the user until a valid value is entered.
      *
      * @param values A map containing the input values to be checked.
      */
-    void performInputArgumentsCheck(
-        boost::program_options::variables_map &values) override {
+    void performInputArgumentsCheck(boost::program_options::variables_map &values) override {
 
         std::string input;
-<<<<<<< HEAD
-        while (values["angle"].empty() ||
-               absoluteValueFailsGreaterThan1Check(
-                   values["angle"].as<long double>())) {
-=======
         while (values["angle"].empty() || absoluteValueFailsGreaterThan1Check(values["angle"].as<long double>())) {
->>>>>>> e04b2ba1
             std::cout << "Enter a value for the angle x [radian]: ";
             std::cin >> input;
             try {
@@ -82,12 +55,7 @@
         }
 
         while (values["convergence-threshold"].empty() ||
-<<<<<<< HEAD
-               failsPositiveNumberCheck(
-                   values["convergence-threshold"].as<long double>())) {
-=======
                failsPositiveNumberCheck(values["convergence-threshold"].as<long double>())) {
->>>>>>> e04b2ba1
             std::cout << "Enter a value for the stopping criterion e [e > 0]: ";
             std::cin >> input;
             try {
@@ -97,16 +65,8 @@
             }
         }
 
-<<<<<<< HEAD
-        while (
-            values["iterations"].empty() ||
-            failsNaturalNumberCheck(values["iterations"].as<long double>())) {
-            std::cout
-                << "Enter maximum number of iterations (natural number): ";
-=======
         while (values["iterations"].empty() || failsNaturalNumberCheck(values["iterations"].as<long double>())) {
             std::cout << "Enter maximum number of iterations (natural number): ";
->>>>>>> e04b2ba1
             std::cin >> input;
             try {
                 replace(values, "iterations", asNumber(input));
@@ -121,38 +81,23 @@
      *
      * @param vm A map of variable names to their values.
      *
-     * It retrieves the precision, angle, convergence threshold and iterations
-     * from the variable map and prints them.
+     * It retrieves the precision, angle, convergence threshold and iterations from the variable map and prints them.
      */
-    void
-    printInputArguments(boost::program_options::variables_map &vm) override {
+    void printInputArguments(boost::program_options::variables_map &vm) override {
         const auto precision = vm["precision"].as<int>();
         std::cout << std::setw(44) << "Inputs\n";
         CommandLine::printLine();
-<<<<<<< HEAD
-        std::cout << "\tangle, x: " << std::setprecision(precision)
-                  << vm["angle"].as<long double>() << "\n";
-        std::cout << "\tconvergence-threshold, t: "
-                  << std::setprecision(precision)
-                  << vm["convergence-threshold"].as<long double>() << "\n";
-        std::cout << "\titerations, n: " << std::setprecision(default_precision)
-                  << vm["iterations"].as<long double>() << "\n";
-=======
         std::cout << "\tangle, x: " << std::setprecision(precision) << vm["angle"].as<long double>() << "\n";
         std::cout << "\tconvergence-threshold, t: " << std::setprecision(precision)
                   << vm["convergence-threshold"].as<long double>() << "\n";
         std::cout << "\titerations, n: " << std::setprecision(default_precision) << vm["iterations"].as<long double>()
                   << "\n";
->>>>>>> e04b2ba1
         CommandLine::printLine();
     }
 
-    void buildInputs(TaylorSeriesInputs &inputs,
-                     boost::program_options::variables_map &values) override {
+    void buildInputs(TaylorSeriesInputs &inputs, boost::program_options::variables_map &values) override {
         inputs.x = values["angle"].as<long double>();
-        inputs.target_threshold =
-            values["convergence-threshold"].as<long double>();
-        inputs.N =
-            static_cast<size_t>(ceil(values["iterations"].as<long double>()));
+        inputs.target_threshold = values["convergence-threshold"].as<long double>();
+        inputs.N = static_cast<size_t>(ceil(values["iterations"].as<long double>()));
     }
 };