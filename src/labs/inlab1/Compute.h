--- conflicted
+++ resolved
@@ -50,8 +50,7 @@
 }
 
 /**
- * @brief Function to compute sine using a recursive, iterative taylor series
- * discretization approach
+ * @brief Function to compute sine using a recursive, iterative taylor series discretization approach
  * @param vars The variables for Taylor Series.
  * @return The computed sine value.
  */
@@ -66,29 +65,12 @@
     }
 
     // n<=N && (ce > e)
-<<<<<<< HEAD
-    const long double direction =
-        ((vars.n % 2) == 0)
-            ? 1.0f
-            : -1.0f; // positive if n is even, negative if n is odd.
-    const auto two_n_plus_1 =
-        static_cast<long double>(2 * vars.n + 1); // (2n+1)
-    const long double x_power_two_n_plus_1 =
-        pow(vars.x, two_n_plus_1); // x^(2n+1)
-    const long double current_factorial = naive_factorial(
-        static_cast<size_t>(two_n_plus_1)); // (2n+1) * prev_factorial
-    const long double current_threshold =
-        x_power_two_n_plus_1 / current_factorial;
-    const long double accumulated =
-        vars.running_sum + direction * current_threshold;
-=======
     const long double direction = ((vars.n % 2) == 0) ? 1.0f : -1.0f;   // positive if n is even, negative if n is odd.
     const auto two_n_plus_1 = static_cast<long double>(2 * vars.n + 1); // (2n+1)
     const long double x_power_two_n_plus_1 = pow(vars.x, two_n_plus_1); // x^(2n+1)
     const long double current_factorial = naive_factorial(static_cast<size_t>(two_n_plus_1)); // (2n+1) * prev_factorial
     const long double current_threshold = x_power_two_n_plus_1 / current_factorial;
     const long double accumulated = vars.running_sum + direction * current_threshold;
->>>>>>> e04b2ba1
 
     vars.current_threshold = current_threshold;
     vars.running_sum = accumulated;
@@ -106,12 +88,7 @@
  * @param N The maximum number of iterations.
  * @return The computed sine value.
  */
-<<<<<<< HEAD
-long double my_naive_sin(const long double x, long double prev_threshold,
-                         long double target_threshold, long double sum,
-=======
 long double my_naive_sin(const long double x, long double prev_threshold, long double target_threshold, long double sum,
->>>>>>> e04b2ba1
                          size_t n, size_t N) {
 
     // terminate since we are over the iteration limit
@@ -124,26 +101,13 @@
     }
 
     // n<=N && (ce > e)
-<<<<<<< HEAD
-    const long double direction =
-        ((n % 2) == 0) ? 1.0f
-                       : -1.0f; // positive if n is even, negative if n is odd.
-    const auto two_n_plus_1 = static_cast<long double>(2 * n + 1); // (2n+1)
-    const long double x_power_two_n_plus_1 = pow(x, two_n_plus_1); // x^(2n+1)
-    const long double current_factorial = naive_factorial(
-        static_cast<size_t>(two_n_plus_1)); // (2n+1) * prev_factorial
-    const long double current_threshold =
-        x_power_two_n_plus_1 / current_factorial;
-=======
     const long double direction = ((n % 2) == 0) ? 1.0f : -1.0f;   // positive if n is even, negative if n is odd.
     const auto two_n_plus_1 = static_cast<long double>(2 * n + 1); // (2n+1)
     const long double x_power_two_n_plus_1 = pow(x, two_n_plus_1); // x^(2n+1)
     const long double current_factorial = naive_factorial(static_cast<size_t>(two_n_plus_1)); // (2n+1) * prev_factorial
     const long double current_threshold = x_power_two_n_plus_1 / current_factorial;
->>>>>>> e04b2ba1
     const long double accumulated = sum + direction * current_threshold;
-    return my_naive_sin(x, current_threshold, target_threshold, accumulated,
-                        ++n, N);
+    return my_naive_sin(x, current_threshold, target_threshold, accumulated, ++n, N);
 }
 
 /**
@@ -153,8 +117,7 @@
  * @param convergence_threshold The convergence threshold.
  * @return The computed sine value.
  */
-long double my_sin(const long double angle, const size_t iterations,
-                   const long double convergence_threshold) {
+long double my_sin(const long double angle, const size_t iterations, const long double convergence_threshold) {
     mySineVars.running_sum = 0.0f;
     mySineVars.previous_factorial = 1.0f;
     mySineVars.current_threshold = INFINITY;
@@ -163,12 +126,6 @@
     mySineVars.n = 0;
     mySineVars.N = iterations;
     return my_sisd_sin(mySineVars);
-<<<<<<< HEAD
-    //    return my_naive_sin(mySineVars.x, mySineVars.current_threshold,
-    //    mySineVars.target_threshold, mySineVars.running_sum, mySineVars.n,
-    //    mySineVars.N);
-=======
     //    return my_naive_sin(mySineVars.x, mySineVars.current_threshold, mySineVars.target_threshold,
     //    mySineVars.running_sum, mySineVars.n, mySineVars.N);
->>>>>>> e04b2ba1
 }