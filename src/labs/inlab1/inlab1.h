/**
 * @file inlab1.cpp
 * @author Arjun Earthperson
 * @date 08/30/2023
 * @brief Entrypoint for inlab1
 */

#pragma once

#include <functional>
#include <iomanip>
#include <iostream>

#include <boost/program_options.hpp>

#include "Compute.h"
#include "Parser.h"

#include "CheckBounds.h"
#include "CommandLine.h"
#include "Helpers.h"
#include "Profiler.h"
#include "Project.h"
#include "Stopwatch.h"

/**
 * @brief Struct to hold variables for Taylor Series.
 */
typedef struct Output TaylorSeriesVariables;

<<<<<<< HEAD
class InLab1
    : public Project<TaylorSeriesInputs, Parser, TaylorSeriesVariables> {
=======
class InLab1 : public Project<TaylorSeriesInputs, Parser, TaylorSeriesVariables> {
>>>>>>> e04b2ba1

  public:
    explicit InLab1(CommandLineArgs args) : Project(args) {}

  protected:
    HeaderInfo buildHeaderInfo() override {
        return HeaderInfo{
            .ProjectName = "InLab 01",
<<<<<<< HEAD
            .ProjectDescription =
                "Iterative Taylor series approximation of sin(x)",
=======
            .ProjectDescription = "Iterative Taylor series approximation of sin(x)",
>>>>>>> e04b2ba1
            .SubmissionDate = "08/30/2023",
            .StudentName = "Arjun Earthperson",
            .HeaderArt = R"(
                                       .-'~~~-.
                                     .'o  oOOOo`.
                                    :~~~-.oOo   o`.
                                     `. \ ~-.  oOOo.
                                       `.; / ~.  OO:
                                       .'  ;-- `.o.'
                                      ,'  ; ~~--'~
                                      ;  ;
_____________________\|/__________\\;_\\//___\|/_______________________________)",
        };
    }

    void run(TaylorSeriesVariables &output, TaylorSeriesInputs &input,
             boost::program_options::variables_map &values) override {

        std::cout << std::setw(40) << "Profile\n";
        Parser::printLine();
        Stopwatch<Microseconds> clock;
        // my_sin(x)
        long double my_sin_val;
        clock.restart();
        for (int i = 0; i < 1000; i++) {
<<<<<<< HEAD
            my_sin_val = my_sin(static_cast<long double>(i) / 1000.0f, input.N,
                                input.target_threshold);
        }
        clock.click();

        std::cout << " my_sin(x) completed in: "
                  << static_cast<long double>(clock.duration().count() * 1.0f)
                  << "ns" << std::endl;
=======
            my_sin_val = my_sin(static_cast<long double>(i) / 1000.0f, input.N, input.target_threshold);
        }
        clock.click();

        std::cout << " my_sin(x) completed in: " << static_cast<long double>(clock.duration().count() * 1.0f) << "ns"
                  << std::endl;
>>>>>>> e04b2ba1
        auto my_sin_val2 = my_sin(input.x, input.N, input.target_threshold);
        // sin(x)
        long double math_sin_val;
        Stopwatch<Microseconds> clock2;
        clock2.restart();
        for (int i = 0; i < 1000; i++) {
            math_sin_val = sin(static_cast<long double>(i) / 1000.0f);
        }
        clock2.click();
<<<<<<< HEAD
        std::cout << " sin(x) completed in: "
                  << static_cast<long double>(clock2.duration().count() * 1.0f)
                  << "ns" << std::endl;
=======
        std::cout << " sin(x) completed in: " << static_cast<long double>(clock2.duration().count() * 1.0f) << "ns"
                  << std::endl;
>>>>>>> e04b2ba1
        auto math_sin_val2 = sin(input.x);
        // truncation error
        const long double truncation_error = abs(math_sin_val2 - my_sin_val2);
        Parser::printLine();
        const auto precision = values["precision"].as<int>();
        std::cout << std::setw(44) << "Outputs\n";
        Parser::printLine();
        std::cout << "\tConverged at n=" << mySineVars.n
<<<<<<< HEAD
                  << " at convergence threshold: "
                  << mySineVars.current_threshold << "\n\t...\n";
        std::cout << "\tmy_sin(x):" << std::setw(37)
                  << std::setprecision(precision) << my_sin_val2 << "\n";
        std::cout << "\tsin(x) from math.h:" << std::setw(28)
                  << std::setprecision(precision) << math_sin_val2 << "\n";
        std::cout << "\ttruncation error: " << std::setw(30)
                  << std::setprecision(precision) << truncation_error << "\n";
=======
                  << " at convergence threshold: " << mySineVars.current_threshold << "\n\t...\n";
        std::cout << "\tmy_sin(x):" << std::setw(37) << std::setprecision(precision) << my_sin_val2 << "\n";
        std::cout << "\tsin(x) from math.h:" << std::setw(28) << std::setprecision(precision) << math_sin_val2 << "\n";
        std::cout << "\ttruncation error: " << std::setw(30) << std::setprecision(precision) << truncation_error
                  << "\n";
>>>>>>> e04b2ba1
        Parser::printLine();
        my_sin_val += my_sin_val;
        math_sin_val += math_sin_val;
    }
};<|MERGE_RESOLUTION|>--- conflicted
+++ resolved
@@ -28,12 +28,7 @@
  */
 typedef struct Output TaylorSeriesVariables;
 
-<<<<<<< HEAD
-class InLab1
-    : public Project<TaylorSeriesInputs, Parser, TaylorSeriesVariables> {
-=======
 class InLab1 : public Project<TaylorSeriesInputs, Parser, TaylorSeriesVariables> {
->>>>>>> e04b2ba1
 
   public:
     explicit InLab1(CommandLineArgs args) : Project(args) {}
@@ -42,12 +37,7 @@
     HeaderInfo buildHeaderInfo() override {
         return HeaderInfo{
             .ProjectName = "InLab 01",
-<<<<<<< HEAD
-            .ProjectDescription =
-                "Iterative Taylor series approximation of sin(x)",
-=======
             .ProjectDescription = "Iterative Taylor series approximation of sin(x)",
->>>>>>> e04b2ba1
             .SubmissionDate = "08/30/2023",
             .StudentName = "Arjun Earthperson",
             .HeaderArt = R"(
@@ -73,23 +63,12 @@
         long double my_sin_val;
         clock.restart();
         for (int i = 0; i < 1000; i++) {
-<<<<<<< HEAD
-            my_sin_val = my_sin(static_cast<long double>(i) / 1000.0f, input.N,
-                                input.target_threshold);
-        }
-        clock.click();
-
-        std::cout << " my_sin(x) completed in: "
-                  << static_cast<long double>(clock.duration().count() * 1.0f)
-                  << "ns" << std::endl;
-=======
             my_sin_val = my_sin(static_cast<long double>(i) / 1000.0f, input.N, input.target_threshold);
         }
         clock.click();
 
         std::cout << " my_sin(x) completed in: " << static_cast<long double>(clock.duration().count() * 1.0f) << "ns"
                   << std::endl;
->>>>>>> e04b2ba1
         auto my_sin_val2 = my_sin(input.x, input.N, input.target_threshold);
         // sin(x)
         long double math_sin_val;
@@ -99,14 +78,8 @@
             math_sin_val = sin(static_cast<long double>(i) / 1000.0f);
         }
         clock2.click();
-<<<<<<< HEAD
-        std::cout << " sin(x) completed in: "
-                  << static_cast<long double>(clock2.duration().count() * 1.0f)
-                  << "ns" << std::endl;
-=======
         std::cout << " sin(x) completed in: " << static_cast<long double>(clock2.duration().count() * 1.0f) << "ns"
                   << std::endl;
->>>>>>> e04b2ba1
         auto math_sin_val2 = sin(input.x);
         // truncation error
         const long double truncation_error = abs(math_sin_val2 - my_sin_val2);
@@ -115,22 +88,11 @@
         std::cout << std::setw(44) << "Outputs\n";
         Parser::printLine();
         std::cout << "\tConverged at n=" << mySineVars.n
-<<<<<<< HEAD
-                  << " at convergence threshold: "
-                  << mySineVars.current_threshold << "\n\t...\n";
-        std::cout << "\tmy_sin(x):" << std::setw(37)
-                  << std::setprecision(precision) << my_sin_val2 << "\n";
-        std::cout << "\tsin(x) from math.h:" << std::setw(28)
-                  << std::setprecision(precision) << math_sin_val2 << "\n";
-        std::cout << "\ttruncation error: " << std::setw(30)
-                  << std::setprecision(precision) << truncation_error << "\n";
-=======
                   << " at convergence threshold: " << mySineVars.current_threshold << "\n\t...\n";
         std::cout << "\tmy_sin(x):" << std::setw(37) << std::setprecision(precision) << my_sin_val2 << "\n";
         std::cout << "\tsin(x) from math.h:" << std::setw(28) << std::setprecision(precision) << math_sin_val2 << "\n";
         std::cout << "\ttruncation error: " << std::setw(30) << std::setprecision(precision) << truncation_error
                   << "\n";
->>>>>>> e04b2ba1
         Parser::printLine();
         my_sin_val += my_sin_val;
         math_sin_val += math_sin_val;
