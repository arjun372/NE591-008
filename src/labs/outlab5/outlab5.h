--- conflicted
+++ resolved
@@ -30,16 +30,9 @@
 
 /**
  * @class OutLab5
-<<<<<<< HEAD
- * @brief This class is a child of the Project class and is used to solve a
- * system of linear equations using forward and back substitution.
- * @details The class takes in command line arguments and uses them to solve the
- * system of equations.
-=======
  * @brief This class is a child of the Project class and is used to solve a system of linear equations using forward and
  * back substitution.
  * @details The class takes in command line arguments and uses them to solve the system of equations.
->>>>>>> e04b2ba1
  */
 class OutLab5 : public Project<InputMatrices, Parser, Results> {
 
@@ -67,19 +60,10 @@
 
         canvas.tone_map.growth_rate = 0.25;
         printJuliaSet<__float128>(canvas, x, y, iterations); //"o█■"
-<<<<<<< HEAD
-        std::cout << "Julia set at (" << x << "," << y << "), " << iterations
-                  << " iterations\n";
-        return {
-            .ProjectName = "NE591: OutLab 05",
-            .ProjectDescription =
-                "Solving a system of linear equations using LUP factorization",
-=======
         std::cout << "Julia set at (" << x << "," << y << "), " << iterations << " iterations\n";
         return {
             .ProjectName = "NE591: OutLab 05",
             .ProjectDescription = "Solving a system of linear equations using LUP factorization",
->>>>>>> e04b2ba1
             .SubmissionDate = "09/29/2023",
             .StudentName = "Arjun Earthperson",
             .HeaderArt = " ",
@@ -88,22 +72,17 @@
 
     /**
      * @brief This function runs the project.
-     * @details It solves the system of linear equations using forward and back
-     * substitution.
+     * @details It solves the system of linear equations using forward and back substitution.
      * @param outputs The output vector
      * @param inputs The input matrices
      * @param values The variable map
      */
-    void run(Results &outputs, InputMatrices &inputs,
-             boost::program_options::variables_map &values) override {
+    void run(Results &outputs, InputMatrices &inputs, boost::program_options::variables_map &values) override {
 
         /**
-            1. Given the matrix A = LU and vector b, solve Ax = b, which is LUx
-        = b.
-            2. Perform row pivoting on A to obtain a permuted matrix PA = LU,
-        where P is a permutation matrix.
-            3. Let y = Ux. Now, we have two systems of linear equations: Ly = Pb
-        and Ux = y.
+            1. Given the matrix A = LU and vector b, solve Ax = b, which is LUx = b.
+            2. Perform row pivoting on A to obtain a permuted matrix PA = LU, where P is a permutation matrix.
+            3. Let y = Ux. Now, we have two systems of linear equations: Ly = Pb and Ux = y.
             4. Solve the first system Ly = Pb using forward substitution.
             5. Solve the second system Ux = y using backward substitution.
         **/
@@ -113,10 +92,8 @@
 
         const auto A = inputs.coefficients;
 
-        auto L = MyBLAS::Matrix(A.getRows(), A.getCols(),
-                                static_cast<long double>(0));
-        auto U = MyBLAS::Matrix(A.getRows(), A.getCols(),
-                                static_cast<long double>(0));
+        auto L = MyBLAS::Matrix(A.getRows(), A.getCols(), static_cast<long double>(0));
+        auto U = MyBLAS::Matrix(A.getRows(), A.getCols(), static_cast<long double>(0));
 
         const auto pivot = !values.count("no-pivoting");
         const bool alternateMethod = values.count("alternate-method") != 0;
@@ -124,44 +101,26 @@
 
         if (pivot) {
             if (alternateMethod) {
-                P = MyBLAS::cast<long double, bool>(
-                    MyBLAS::cast<bool, long double>(
-                        dooLittleFactorizeLUP(L, U, A)));
+                P = MyBLAS::cast<long double, bool>(MyBLAS::cast<bool, long double>(dooLittleFactorizeLUP(L, U, A)));
             } else {
                 P = MyBLAS::cast<long double, bool>(
-<<<<<<< HEAD
-                    MyBLAS::cast<bool, long double>(
-                        factorizeLUwithPartialPivoting(L, U, A)));
-=======
                     MyBLAS::cast<bool, long double>(factorizeLUwithPartialPivoting(L, U, A)));
->>>>>>> e04b2ba1
             }
         } else {
             MyBLAS::LU::factorize(L, U, A);
         }
 
         if (!MyBLAS::isUnitLowerTriangularMatrix(L)) {
-<<<<<<< HEAD
-            std::cerr << "Warning: Factorized matrix L is not unit lower "
-                         "triangular, expect undefined behavior.\n";
-        }
-
-        if (!MyBLAS::isUpperTriangularMatrix(U)) {
-            std::cerr << "Warning: Factorized matrix U is not upper "
-                         "triangular, expect undefined behavior.\n";
-=======
             std::cerr << "Warning: Factorized matrix L is not unit lower triangular, expect undefined behavior.\n";
         }
 
         if (!MyBLAS::isUpperTriangularMatrix(U)) {
             std::cerr << "Warning: Factorized matrix U is not upper triangular, expect undefined behavior.\n";
->>>>>>> e04b2ba1
         }
 
         if (pivot) {
             if (!MyBLAS::isPermutationMatrix(P)) {
-                std::cerr << "Warning: Generated matrix P is not a permutation "
-                             "matrix, expect undefined behavior.\n";
+                std::cerr << "Warning: Generated matrix P is not a permutation matrix, expect undefined behavior.\n";
             }
         }
 
@@ -176,10 +135,8 @@
         const auto b = inputs.constants;
         const auto Pb = pivot ? (P * b) : b;
 
-        const MyBLAS::Vector y =
-            MyBLAS::forwardSubstitution<long double>(L, Pb);
-        const MyBLAS::Vector x =
-            MyBLAS::backwardSubstitution<long double>(U, y);
+        const MyBLAS::Vector y = MyBLAS::forwardSubstitution<long double>(L, Pb);
+        const MyBLAS::Vector x = MyBLAS::backwardSubstitution<long double>(U, y);
 
         outputs.solution = x;
 
@@ -214,12 +171,7 @@
                 std::cout << std::setprecision(precision) << Pb;
                 Parser::printLine();
             }
-<<<<<<< HEAD
-            std::cout << "Intermediate vector (y), where (Ly = "
-                      << (pivot ? "Pb" : "b") << "):\n";
-=======
             std::cout << "Intermediate vector (y), where (Ly = " << (pivot ? "Pb" : "b") << "):\n";
->>>>>>> e04b2ba1
             Parser::printLine();
             std::cout << std::setprecision(precision) << y;
             Parser::printLine();
@@ -232,8 +184,7 @@
             std::cout << std::setprecision(precision) << r;
             Parser::printLine();
             std::cout << "Max Residual abs(r): ";
-            std::cout << std::setprecision(max_precision) << maxResidual
-                      << std::endl;
+            std::cout << std::setprecision(max_precision) << maxResidual << std::endl;
             Parser::printLine();
         }
 
