<div style="display: none">
\page inlab2 InLab 02: Lagrange Interpolation Polynomials I
</div>

# InLab 02: I/O Setup for Lagrange Interpolation Polynomials

This program is designed to setup the I/O requirements for performing Lagrange interpolation. It takes in a set of
points and returns the interpolated values at specified evaluation points.

File based I/O is supported using CSV (comma separated values) files.

<div style="display: none">[TOC]</div>
<<<<<<< HEAD

## Overview
=======

## Overview

>>>>>>> e04b2ba1
- [Building & Usage](#building--usage)
    - [Options](#options)
    - [General options](#general-options)
- [Implementing your own `f(x)`](#implementing-your-own-fx)
- [File I/O](#file-io)
- [Input Format](#input-format)
- [Output Format](#output-format)
    - [Sample Outputs File](#sample-outputs-file)
- [Example](#example)

## Building & Usage

The code has been built and tested on the `remote.eos.ncsu.edu` servers. It requires no additional
configuration except choosing the build target, and optionally the input and output files. Here is a repeatable script
to perform the build and run the `inlab2` target executable:

```bash
# Assuming cwd is the repo root:
#!/bin/bash

## Specify the build target
export BUILD_TARGET=inlab2

## Create the build directory, configure and compile the $BUILD_TARGET
mkdir -p build && cd build && \
cmake .. -DCMAKE_BUILD_TYPE=Release && \
make -j$(nproc) $BUILD_TARGET && cd ../

## Specify the input and output files.
## NOTE: This path is relative to the repo root directory
export INPUT_FILE=./src/labs/inlab2/inputs/sample_input.csv
export OUTPUT_FILE=./src/labs/inlab2/outputs/sample_output.csv

## Execute
./build/bin/$BUILD_TARGET -i $INPUT_FILE -o $OUTPUT_FILE
```

### Options

- `-n [ --num-points ] arg` (optional): Number of interpolation points n.
- `-m [ --num-samples ] arg`: Number of Lagrange interpolation evaluation points.
- `-x [ --x-points ] arg`: Distinct and sorted (x) interpolation points if --input-csv is unset.
- `-f [ --fx-points ] arg`: f(x=n) points if --use-fx-function and --input-csv are unset.
- `-i [ --input-csv ] arg`: Path for input CSV file with two columns [x, f(x)].
- `-o [ --output-csv ] arg`: Path for output CSV file with five columns [i, x, f(x), L(x), E(x)].
- `-F [ --use-fx-function ]`: Use bundled f(x=n) function.

### General options:

- `-h [ --help ]`: Show this help message.
- `-q [ --quiet ]`: Reduce verbosity.
- `-p [ --precision ] arg (=15)`: Number of digits to represent long double.
- `-P [ --profile ]`: Turn on profiling for performance comparison.

## Implementing your own `f(x)`

When using the `--use-fx-function` flag, the code uses outputs from the `fill_fx` method, located in
[extern/function.h](extern/function.h). This code is built as a static library `inlab2_extern` and linked to the
`inlab2` target. When modifying this code, no additional compilation steps need to be taken.

Here is a brief description of the `fx_fill` method:

```
/**
 * @brief Fill the `fx` vector, optionally using the values in the `x` vector.
 * @param x The input vector containing `x` values.
 * @param fx The output vector to be filled with `fx` values.
 * @details This function takes an input vector `x` and an output vector `fx`.
 *          It fills the `fx` vector with values.
 *          The `fx` vector is assumed to be initially zeroed out.
 *          The function does not return any value.
 * @note The `x` and `fx` vectors must have the same size.
 * @note The `fx` vector will be modified by this function.
 * @note The `x` vector will not be modified by this function.
 */
```
<<<<<<< HEAD
=======

>>>>>>> e04b2ba1
```cpp
template <typename T> [[maybe_unused]] void fill_fx(const std::vector<T> &x, std::vector<T> &fx);
```

## File I/O

Although data for `x` and `f(x)` can be entered sequentially in interactive mode, it is recommended to use the
option to read an input CSV file. The code looks for the headers `x`and `f(x)`, so please use them precisely. There is a
sample input CSV file under [inputs/sample_input.csv](inputs/sample_input.csv).

## Input Format

The input points can be provided in three ways:

1. Using the `-x, --x-points` option: The distinct and sorted `(x)` interpolation points can be directly specified as
   command-line arguments. For example:
    ```shell
    ./inlab2 -n 4 -x 0.5 1.0 1.5 2.0 -m 100 -o output.csv
    ```

2. Using the `-i, --input-csv` option: The input points can be read from a CSV file with two columns `[x, f(x)]`.
   The path to the CSV file should be provided as a command-line argument. For example:

   ```shell
    ./inlab2 -i input.csv -m 100 -o output.csv
    ```

   ### Sample Inputs File
    ```shell
    $ cat ./sample_input.csv
    x,f(x)
    0.8364,1.0411
    -0.2296,0.7325
    -1.2275,2.3859
    -0.7006,0.3934
    -1.0390,1.1686
    -0.6570,0.3813
    -0.1797,0.7948
    0.0814,1.0743
    -0.1277,0.8583
    1.1261,1.0381
    ```

3. Using the interactive shell mode, where the will prompt the user to enter the values one by one. For example:
    ```shell
    Enter the number of interpolation points: 2
    Enter points for the interval x, sorted, and one at a time: 
    3.2
    5.6
    Enter 2 points for f(x) for every x, one at a time: 
    -1.0
    0.67
    --------------------------------------------------------------------------------
                                         Inputs
    --------------------------------------------------------------------------------
                   x                             f(x)
        +3.200000000000000e+00			-1.000000000000000e+00
        +5.600000000000000e+00			+6.700000000000000e-01
    ....
    ```

## Output Format

The output is written to a CSV file with five columns `[i, x, f(x), L(x), E(x)]`, where:

- `i` is the index of the evaluation point
- `x` is the evaluation point
- `f(x)` is the actual value at the evaluation point
- `L(x)` is the interpolated value at the evaluation point
- `E(x)` is the error between the interpolated value and the actual value

### Sample Outputs File

* `--use-fx-function` set
  If the flag `--use-fx-function` is set, the output contains five columns `[i, x, f(x), L(x), E(x)]`.
    ```shell
    $ cat ./outputs-with-fx-function.csv 
    i,x(i),L(x),f(x),E(x),
    1,0.000000,0.000000,0.000000,
    2,0.000000,0.000000,0.000000,
    3,0.000000,0.000000,0.000000,
    ...
    ```
* `--use-fx-function` unset
  If the flag `--use-fx-function` is not set, the output contains three columns `[i, x, L(x)]`.
    ```shell
    $ cat ./outputs-without-fx-function.csv 
    i,x(i),L(x),
    1,0.000000,0.000000,
    2,0.000000,0.000000,
    3,0.000000,0.000000,
    ...
    ```

## Example:

The following is an example of the program's output:

```shell

                    ███╗   ██╗███████╗      ███████╗ █████╗  ██╗
                    ████╗  ██║██╔════╝      ██╔════╝██╔══██╗███║
                    ██╔██╗ ██║█████╗  █████╗███████╗╚██████║╚██║
                    ██║╚██╗██║██╔══╝  ╚════╝╚════██║ ╚═══██║ ██║
                    ██║ ╚████║███████╗      ███████║ █████╔╝ ██║
                    ╚═╝  ╚═══╝╚══════╝      ╚══════╝ ╚════╝  ╚═╝
        
--------------------------------------------------------------------------------
	InLab 02: I/O Setup for Lagrange Interpolation Polynomials
	Arjun Earthperson
	09/01/2023
--------------------------------------------------------------------------------
Build Configuration
compiler: GNU 11.4.0
flags: -Wall;-Wextra;-Werror;-Wnon-virtual-dtor;-Wold-style-cast;-Wsign-compare;-Wmissing-field-initializers;-Wno-unused-function;-march=native;-g;-fPIE
Boost: 1.74.0Boost::program_options
--------------------------------------------------------------------------------

Parameters:
  -n [ --num-points ] arg       = (optional) number of interpolation points n
  -m [ --num-samples ] arg      = number of Lagrange interpolation evaluation 
                                points
  -x [ --x-points ] arg         = distinct and sorted (x) interpolation points 
                                if --input-csv is unset
  -f [ --fx-points ] arg        = f(x=n) points if --use-fx-function and 
                                --input-csv are unset
  -i [ --input-csv ] arg        = path for input CSV file with two columns [x, 
                                f(x)]
  -o [ --output-csv ] arg       = path for output CSV file with five columns 
                                [i, x, f(x), L(x), E(x)]
  -F [ --use-fx-function ]      = use bundled f(x=n) function

General options:
  -h [ --help ]                 = Show this help message
  -q [ --quiet ]                = Reduce verbosity
  -p [ --precision ] arg (=15)  = Number of digits to represent long double
  -P [ --profile ]              = Turn on profiling for performance comparison

--------------------------------------------------------------------------------
Precision in digits:  default: 6, maximum: 19, current: 15
--------------------------------------------------------------------------------
Reading from file: /tmp/ne591-008/cmake-build-debug-docker/sample_input.csv
--------------------------------------------------------------------------------
                                     Inputs
--------------------------------------------------------------------------------
               x                             f(x)
	+1.041100000000000e+00			+8.364000000000000e-01
	+7.325000000000000e-01			-2.296000000000000e-01
	+2.385900000000000e+00			-1.227500000000000e+00
	+3.934000000000000e-01			-7.006000000000000e-01
	+1.168600000000000e+00			-1.039000000000000e+00
	+3.813000000000000e-01			-6.570000000000000e-01
	+7.948000000000000e-01			-1.797000000000000e-01
	+1.074300000000000e+00			+8.140000000000000e-02
	+8.583000000000000e-01			-1.277000000000000e-01
	+1.038100000000000e+00			+1.126100000000000e+00
--------------------------------------------------------------------------------
	num-points,     n: 10
	num-samples,    m: 1000
	input-csv,      i: /tmp/ne591-008/cmake-build-debug-docker/sample_input.csv
	output-csv,     o: /tmp/ne591-008/cmake-build-debug-docker/output2.csv
--------------------------------------------------------------------------------

Process finished with exit code 0
```<|MERGE_RESOLUTION|>--- conflicted
+++ resolved
@@ -10,14 +10,9 @@
 File based I/O is supported using CSV (comma separated values) files.
 
 <div style="display: none">[TOC]</div>
-<<<<<<< HEAD
 
 ## Overview
-=======
-
-## Overview
-
->>>>>>> e04b2ba1
+
 - [Building & Usage](#building--usage)
     - [Options](#options)
     - [General options](#general-options)
@@ -94,10 +89,7 @@
  * @note The `x` vector will not be modified by this function.
  */
 ```
-<<<<<<< HEAD
-=======
-
->>>>>>> e04b2ba1
+
 ```cpp
 template <typename T> [[maybe_unused]] void fill_fx(const std::vector<T> &x, std::vector<T> &fx);
 ```
