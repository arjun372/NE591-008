--- conflicted
+++ resolved
@@ -34,12 +34,7 @@
     HeaderInfo buildHeaderInfo() override {
         return {
             .ProjectName = "InLab 02",
-<<<<<<< HEAD
-            .ProjectDescription =
-                "I/O Setup for Lagrange Interpolating Polynomials",
-=======
             .ProjectDescription = "I/O Setup for Lagrange Interpolating Polynomials",
->>>>>>> e04b2ba1
             .SubmissionDate = "09/01/2023",
             .StudentName = "Arjun Earthperson",
             .HeaderArt = R"(
@@ -75,31 +70,18 @@
      *
      * @param values A map of variables parsed from the command line arguments.
      *
-<<<<<<< HEAD
-     * The run() function creates an InputParams object and populates it with
-     * the appropriate values from the command line arguments.
-=======
      * The run() function creates an InputParams object and populates it with the appropriate values from the command
      * line arguments.
->>>>>>> e04b2ba1
      *
-     * After that, it creates an output map and populates it with the indices,
-     * uniform interval, Lagrange interpolated samples, and interpolation error
-     * samples.
+     * After that, it creates an output map and populates it with the indices, uniform interval, Lagrange interpolated
+     * samples, and interpolation error samples.
      *
-<<<<<<< HEAD
-     * If the "use-fx-function" command line argument is present, it also
-     * calculates the interpolation errors and adds them to the output map.
-=======
      * If the "use-fx-function" command line argument is present, it also calculates the interpolation errors and adds
      * them to the output map.
->>>>>>> e04b2ba1
      *
-     * Finally, it writes the output map to a CSV file specified by the
-     * "output-csv" command line argument.
+     * Finally, it writes the output map to a CSV file specified by the "output-csv" command line argument.
      */
-    void run(Dictionary &outputs, Input &inputs,
-             boost::program_options::variables_map &values) override {
+    void run(Dictionary &outputs, Input &inputs, boost::program_options::variables_map &values) override {
 
         // create indices 1 -> m
         std::vector<size_t> indexVector(inputs.m);
@@ -107,37 +89,27 @@
         outputs.emplace("i", asStringVector(indexVector));
 
         // uniform interval over [a,b]
-        const auto xMinMax =
-            std::minmax_element(inputs.xData.begin(), inputs.xData.end());
+        const auto xMinMax = std::minmax_element(inputs.xData.begin(), inputs.xData.end());
         auto uniformXiInterval = std::vector<long double>(inputs.m, 0);
-        fill_linspace(uniformXiInterval, *xMinMax.first, *xMinMax.second,
-                      inputs.m);
+        fill_linspace(uniformXiInterval, *xMinMax.first, *xMinMax.second, inputs.m);
         outputs.emplace("x(i)", asStringVector(uniformXiInterval));
 
         // Lagrange interpolated samples L[x(i)]
         auto lagrangePolynomials = std::vector<long double>(inputs.m, 0);
-        fillLagrangePolys(lagrangePolynomials, uniformXiInterval, inputs.xData,
-                          inputs.fxData);
+        fillLagrangePolys(lagrangePolynomials, uniformXiInterval, inputs.xData, inputs.fxData);
         outputs.emplace("L(x)", asStringVector(lagrangePolynomials));
 
         // Interpolation error samples E[L(x)-f(x)]
         if (values.count("use-fx-function")) {
             auto functionAtX = std::vector<long double>(inputs.m, 0);
-            fillInterpolationError(functionAtX, lagrangePolynomials,
-                                   inputs.fxData);
+            fillInterpolationError(functionAtX, lagrangePolynomials, inputs.fxData);
             outputs.emplace("f(x)", asStringVector(lagrangePolynomials));
 
             auto interpolationErrors = std::vector<long double>(inputs.m, 0);
-            fillInterpolationError(interpolationErrors, lagrangePolynomials,
-                                   inputs.fxData);
+            fillInterpolationError(interpolationErrors, lagrangePolynomials, inputs.fxData);
             outputs.emplace("E(x)", asStringVector(lagrangePolynomials));
         }
 
-<<<<<<< HEAD
-        writeCSV(values["output-csv"].as<std::string>(), outputs,
-                 {"i", "x(i)", "L(x)", "f(x)", "E(x)"});
-=======
         writeCSV(values["output-csv"].as<std::string>(), outputs, {"i", "x(i)", "L(x)", "f(x)", "E(x)"});
->>>>>>> e04b2ba1
     }
 };