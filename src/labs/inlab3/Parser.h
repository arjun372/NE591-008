--- conflicted
+++ resolved
@@ -2,8 +2,8 @@
  * @file Parser.h
  * @author Arjun Earthperson
  * @date 09/08/2023
- * @brief This file contains the Parser class which is responsible for parsing
- * command line arguments and validating user inputs.
+ * @brief This file contains the Parser class which is responsible for parsing command line arguments and validating
+ * user inputs.
  */
 
 #pragma once
@@ -13,12 +13,7 @@
 class Parser : public CommandLine<NewtonCotesInputs> {
 
   public:
-<<<<<<< HEAD
-    explicit Parser(const HeaderInfo &headerInfo, const CommandLineArgs &args)
-        : CommandLine(headerInfo, args) {}
-=======
     explicit Parser(const HeaderInfo &headerInfo, const CommandLineArgs &args) : CommandLine(headerInfo, args) {}
->>>>>>> e04b2ba1
 
     explicit Parser() = default;
 
@@ -26,31 +21,6 @@
     /**
      * @brief This function builds the input options for the program.
      *
-<<<<<<< HEAD
-     * @return A boost::program_options::options_description object containing
-     * the description of the input options.
-     */
-    void buildInputArguments(
-        boost::program_options::options_description &values) override {
-        values.add_options()(
-            "start,a", boost::program_options::value<long double>(),
-            "= Starting value a for the integration interval [a,b]")(
-            "stop,b", boost::program_options::value<long double>(),
-            "= Stopping value b for the integration interval [a,b]")(
-            "num-intervals,m", boost::program_options::value<long double>(),
-            "= Number of equal intervals from [a,b]")(
-            "use-trapezoidal,t",
-            boost::program_options::value<bool>()->default_value(true),
-            "= Set quadrature rule to the composite trapezoidal method")(
-            "use-simpsons,s",
-            boost::program_options::value<bool>()->default_value(true),
-            "= Set quadrature rule to the composite Simpson's method")(
-            "use-gaussian-quadratures,g",
-            boost::program_options::value<bool>()->default_value(true),
-            "= Use Gaussian quadratures for as the quadrature rule")(
-            "output-json,o", boost::program_options::value<std::string>(),
-            "= path for the output JSON file");
-=======
      * @return A boost::program_options::options_description object containing the description of the input options.
      */
     void buildInputArguments(boost::program_options::options_description &values) override {
@@ -66,29 +36,21 @@
             "use-gaussian-quadratures,g", boost::program_options::value<bool>()->default_value(true),
             "= Use Gaussian quadratures for as the quadrature rule")(
             "output-json,o", boost::program_options::value<std::string>(), "= path for the output JSON file");
->>>>>>> e04b2ba1
     }
 
     /**
      * @brief This function prints the input values.
      *
-     * @param vm A boost::program_options::variables_map object containing the
-     * input values to be printed.
-     *
-     */
-    void
-    printInputArguments(boost::program_options::variables_map &vm) override {
+     * @param vm A boost::program_options::variables_map object containing the input values to be printed.
+     *
+     */
+    void printInputArguments(boost::program_options::variables_map &vm) override {
 
         // retrieve the inputs
         const auto precision = vm["precision"].as<int>();
         const auto a = vm["start"].as<long double>();
         const auto b = vm["stop"].as<long double>();
-<<<<<<< HEAD
-        const auto m =
-            static_cast<size_t>(vm["num-intervals"].as<long double>());
-=======
         const auto m = static_cast<size_t>(vm["num-intervals"].as<long double>());
->>>>>>> e04b2ba1
         const auto use_trapezoidal = vm["use-trapezoidal"].as<bool>();
         const auto use_simpson = vm["use-simpsons"].as<bool>();
         const auto use_gaussian = vm["use-gaussian-quadratures"].as<bool>();
@@ -98,37 +60,28 @@
         std::cout << std::setw(44) << "Inputs\n";
         CommandLine::printLine();
         std::cout << "\tInterval Count,            m: " << m << "\n";
-        std::cout << "\tInterval Start,            a: "
-                  << std::setprecision(precision) << a << "\n";
-        std::cout << "\tInterval Stop,             b: "
-                  << std::setprecision(precision) << b << "\n";
-        std::cout << "\tOutput JSON,               o: "
-                  << vm["output-json"].as<std::string>() << "\n";
-        std::cout << "\tUse Trapezoidal Rule,      t: "
-                  << (use_trapezoidal ? "yes" : "no") << "\n";
-        std::cout << "\tUse Simpson's Rule,        s: "
-                  << (use_simpson ? "yes" : "no") << "\n";
-        std::cout << "\tUse Gaussian Quadratures,  g: "
-                  << (use_gaussian ? "yes" : "no") << "\n";
+        std::cout << "\tInterval Start,            a: " << std::setprecision(precision) << a << "\n";
+        std::cout << "\tInterval Stop,             b: " << std::setprecision(precision) << b << "\n";
+        std::cout << "\tOutput JSON,               o: " << vm["output-json"].as<std::string>() << "\n";
+        std::cout << "\tUse Trapezoidal Rule,      t: " << (use_trapezoidal ? "yes" : "no") << "\n";
+        std::cout << "\tUse Simpson's Rule,        s: " << (use_simpson ? "yes" : "no") << "\n";
+        std::cout << "\tUse Gaussian Quadratures,  g: " << (use_gaussian ? "yes" : "no") << "\n";
         CommandLine::printLine();
     }
 
     /**
-     * @brief This function performs checks on the input parameters and prompts
-     * the user to enter valid inputs if the current inputs are invalid.
-     *
-     * @param map A boost::program_options::variables_map object containing the
-     * input values to be checked.
-     */
-    /**
-     * @brief This function performs checks on the input parameters and prompts
-     * the user to enter valid inputs if the current inputs are invalid.
-     *
-     * @param map A boost::program_options::variables_map object containing the
-     * input values to be checked.
-     */
-    void performInputArgumentsCheck(
-        boost::program_options::variables_map &map) override {
+     * @brief This function performs checks on the input parameters and prompts the user to enter valid inputs if the
+     * current inputs are invalid.
+     *
+     * @param map A boost::program_options::variables_map object containing the input values to be checked.
+     */
+    /**
+     * @brief This function performs checks on the input parameters and prompts the user to enter valid inputs if the
+     * current inputs are invalid.
+     *
+     * @param map A boost::program_options::variables_map object containing the input values to be checked.
+     */
+    void performInputArgumentsCheck(boost::program_options::variables_map &map) override {
 
         std::string input;
 
@@ -137,15 +90,8 @@
             !isFileWritable(map["output-json"].as<std::string>())) {
             while (!map.count("output-json") || map["output-json"].empty() ||
                    !isFileWritable(map["output-json"].as<std::string>())) {
-<<<<<<< HEAD
-                std::cerr << "Error: No output JSON filepath provided.\n"
-                          << std::endl;
-                std::cout
-                    << "Enter output file path (file extension is .json): ";
-=======
                 std::cerr << "Error: No output JSON filepath provided.\n" << std::endl;
                 std::cout << "Enter output file path (file extension is .json): ";
->>>>>>> e04b2ba1
                 std::cin >> input;
                 try {
                     replace(map, "output-json", input);
@@ -157,8 +103,7 @@
 
         // Prompt the user to enter the interval starting point a
         while (map["start"].empty()) {
-            std::cout << "Enter the starting value (a) for the integration "
-                         "interval [a,b]: ";
+            std::cout << "Enter the starting value (a) for the integration interval [a,b]: ";
             std::cin >> input;
             try {
                 replace(map, "start", asNumber(input));
@@ -171,16 +116,13 @@
 
         // Prompt the user to enter the interval end point b
         while (map["stop"].empty()) {
-            std::cout << "Enter the stopping value (b) for the integration "
-                         "interval [a,b]: ";
+            std::cout << "Enter the stopping value (b) for the integration interval [a,b]: ";
             std::cin >> input;
             if (a == asNumber(input)) {
-                std::cout << "Warning: Integral for f(x) over [a,a] is "
-                             "trivially 0.\n";
+                std::cout << "Warning: Integral for f(x) over [a,a] is trivially 0.\n";
             }
             if (a > asNumber(input)) {
-                std::cout << "Warning: Since (a > b), integral will be "
-                             "performed for -f(x) over [b, a]\n";
+                std::cout << "Warning: Since (a > b), integral will be performed for -f(x) over [b, a]\n";
             }
             try {
                 replace(map, "stop", asNumber(input));
@@ -189,13 +131,7 @@
             }
         }
 
-<<<<<<< HEAD
-        while (
-            map["num-intervals"].empty() ||
-            failsNaturalNumberCheck(map["num-intervals"].as<long double>())) {
-=======
         while (map["num-intervals"].empty() || failsNaturalNumberCheck(map["num-intervals"].as<long double>())) {
->>>>>>> e04b2ba1
             std::cout << "Enter the number of integration intervals (m): ";
             std::cin >> input;
             try {
@@ -208,12 +144,7 @@
         bool trapezoidal_set = !map["use-trapezoidal"].defaulted();
         while (!trapezoidal_set) {
             try {
-<<<<<<< HEAD
-                std::cout
-                    << "Would you like to use the trapezoidal rule? [YES/no]: ";
-=======
                 std::cout << "Would you like to use the trapezoidal rule? [YES/no]: ";
->>>>>>> e04b2ba1
                 std::cin >> input;
                 replace(map, "use-trapezoidal", asYesOrNo(input));
                 trapezoidal_set = true;
@@ -237,12 +168,7 @@
         bool gaussian_set = !map["use-gaussian-quadratures"].defaulted();
         while (!gaussian_set) {
             try {
-<<<<<<< HEAD
-                std::cout
-                    << "Would you like to use Gaussian quadratures? [YES/no]: ";
-=======
                 std::cout << "Would you like to use Gaussian quadratures? [YES/no]: ";
->>>>>>> e04b2ba1
                 std::cin >> input;
                 replace(map, "use-gaussian-quadratures", asYesOrNo(input));
                 gaussian_set = true;
@@ -253,20 +179,16 @@
     }
 
     /**
-     * @brief Builds the NewtonCotesInputs object with the provided values from
-     * the command line
-     *
-     * This function takes the values provided by the user through the command
-     * line and populates the NewtonCotesInputs object accordingly. It also
-     * handles the case where the start value is greater than the stop value by
-     * flipping the interval.
+     * @brief Builds the NewtonCotesInputs object with the provided values from the command line
+     *
+     * This function takes the values provided by the user through the command line and
+     * populates the NewtonCotesInputs object accordingly. It also handles the case where
+     * the start value is greater than the stop value by flipping the interval.
      *
      * @param inputs Reference to the NewtonCotesInputs object to be populated
-     * @param values Reference to the boost::program_options::variables_map
-     * containing the command line values
-     */
-    void buildInputs(NewtonCotesInputs &inputs,
-                     boost::program_options::variables_map &values) override {
+     * @param values Reference to the boost::program_options::variables_map containing the command line values
+     */
+    void buildInputs(NewtonCotesInputs &inputs, boost::program_options::variables_map &values) override {
         inputs.a = static_cast<long double>(values["start"].as<long double>());
         inputs.b = static_cast<long double>(values["stop"].as<long double>());
         inputs.flip_integral = inputs.a > inputs.b;
@@ -277,8 +199,7 @@
             inputs.a = temp;
         }
 
-        inputs.m =
-            static_cast<size_t>(values["num-intervals"].as<long double>());
+        inputs.m = static_cast<size_t>(values["num-intervals"].as<long double>());
 
         inputs.integral_types = {};
         if (values["use-trapezoidal"].as<bool>()) {
