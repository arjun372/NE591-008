/**
 * @file inlab3.cpp
 * @author Arjun Earthperson
 * @date 09/08/2023
 * @brief Declaration for the InLab3 class
 *
 */

#pragma once

#include <boost/program_options.hpp>
#include <iomanip>
#include <iostream>
#include <numeric>
#include <variant>

#include "CheckBounds.h"
#include "FileParser.h"
#include "Helpers.h"
#include "Project.h"
#include "extern/function.h"

#include "Compute.h"
#include "InputsOutputs.h"
#include "Parser.h"
#include "json.hpp"

/**
 * @class InLab3
 * @brief A class for performing numerical integration using Composite
 * Newton-Cotes Formulas
 *
 * This class is derived from the Project class and implements the numerical
 * integration using Composite Newton-Cotes Formulas. It takes command line
 * arguments, parses the inputs, performs the integration, and outputs the
 * results.
 */
class InLab3 : public Project<NewtonCotesInputs, Parser, Dictionary> {

  public:
    /**
     * @brief Constructor for the InLab3 class
     * @param args Command line arguments
     */
    explicit InLab3(CommandLineArgs args) : Project(args) {}

  protected:
    /**
     * @brief Builds the header information for the project
     * @return HeaderInfo object containing project information
     */
    HeaderInfo buildHeaderInfo() override {
        return {
            .ProjectName = "InLab 03",
<<<<<<< HEAD
            .ProjectDescription =
                "Numerical Integration using Composite Newton-Cotes Formulas",
=======
            .ProjectDescription = "Numerical Integration using Composite Newton-Cotes Formulas",
>>>>>>> e04b2ba1
            .SubmissionDate = "09/08/2023",
            .StudentName = "Arjun Earthperson",
            .HeaderArt = R"(
                    .                                            .
         *   .                  .              .        .   *          .
      .         .                     .       .           .      .        .
            o                             .                   .
             .              .                  .           .
              0     .
                     .          .                 ,                ,    ,
     .          \          .                         .
          .      \   ,
       .          o     .                 .                   .            .
         .         \                 ,             .                .
                   #\##\#      .                              .        .
                 #  #O##\###                .                        .
       .        #*#  #\##\###                       .                     ,
            .   ##*#  #\##\##               .                     .
          .      ##*#  #o##\#         .                             ,       .
              .     *#  #\#     .                    .             .          ,
                          \          .                         .
    ____^/\___^--____/\____O______________/\/\---/\___________---______________
       /\^   ^  ^    ^                  ^^ ^  '\ ^          ^       ---
             --           -            --  -      -         ---  __       ^
       --  __                      ___--  ^  ^                         --  __
)",
        };
    }

    /**
     * @brief Runs the numerical integration using Composite Newton-Cotes
     * Formulas
     * @param outputs Dictionary object to store the outputs
     * @param inputs NewtonCotesInputs object containing the parsed inputs
     * @param values Boost program_options variables_map containing command line
     * arguments
     */
    void run(Dictionary &outputs, NewtonCotesInputs &inputs,
             boost::program_options::variables_map &values) override {

        // declare the JSON object and file
        nlohmann::json JSONFile;

        // write the inputs to file
        nlohmann::json inputsJSON;
        inputs.toJSON(inputsJSON);
        JSONFile["inputs"] = inputsJSON;

        nlohmann::json outputsJSON;
        std::vector<NewtonCotesOutputs> computeOutputs;

        const auto precision = values["precision"].as<int>();
        std::cout << std::setw(40) << "Outputs\n";
        Parser::printLine();

        if (inputs.integral_types.count(RULE_COMPOSITE_TRAPEZOIDAL)) {
            NewtonCotesOutputs output1;
            fillUsingTrapezoidal(output1, inputs);
            computeOutputs.push_back(output1);
            nlohmann::json json1;
            output1.toJSON(json1);
            outputsJSON[ruleKey(RULE_COMPOSITE_TRAPEZOIDAL)] = json1;
<<<<<<< HEAD
            std::cout << "Integral over [a,b] using trapezoidal rule: "
                      << std::setprecision(precision) << output1.integral
                      << std::endl;
=======
            std::cout << "Integral over [a,b] using trapezoidal rule: " << std::setprecision(precision)
                      << output1.integral << std::endl;
>>>>>>> e04b2ba1
            Parser::printLine();
        }

        if (inputs.integral_types.count(RULE_COMPOSITE_SIMPSONS)) {
            NewtonCotesOutputs output2;
            fillUsingSimpsons(output2, inputs);
            computeOutputs.push_back(output2);
            nlohmann::json json2;
            output2.toJSON(json2);
            outputsJSON[ruleKey(RULE_COMPOSITE_SIMPSONS)] = json2;
<<<<<<< HEAD
            std::cout << "Integral over [a,b] using Simpson's rule:   "
                      << std::setprecision(precision) << output2.integral
                      << std::endl;
=======
            std::cout << "Integral over [a,b] using Simpson's rule:   " << std::setprecision(precision)
                      << output2.integral << std::endl;
>>>>>>> e04b2ba1
            Parser::printLine();
        }

        if (inputs.integral_types.count(RULE_GAUSSIAN_QUADRATURE)) {
            NewtonCotesOutputs output3;
            fillUsingGaussianQuadratures(output3, inputs);
            computeOutputs.push_back(output3);
            // nlohmann::json json3;
            // output3.toJSON(json3);
            // outputsJSON[ruleKey(RULE_GAUSSIAN_QUADRATURE)] = json3;
            Parser::printLine();
        }

        // create the outputs object
        JSONFile["outputs"] = outputsJSON;
        writeJSON(values["output-json"].as<std::string>(), JSONFile);
    }
};<|MERGE_RESOLUTION|>--- conflicted
+++ resolved
@@ -27,13 +27,11 @@
 
 /**
  * @class InLab3
- * @brief A class for performing numerical integration using Composite
- * Newton-Cotes Formulas
+ * @brief A class for performing numerical integration using Composite Newton-Cotes Formulas
  *
- * This class is derived from the Project class and implements the numerical
- * integration using Composite Newton-Cotes Formulas. It takes command line
- * arguments, parses the inputs, performs the integration, and outputs the
- * results.
+ * This class is derived from the Project class and implements the numerical integration
+ * using Composite Newton-Cotes Formulas. It takes command line arguments, parses the inputs,
+ * performs the integration, and outputs the results.
  */
 class InLab3 : public Project<NewtonCotesInputs, Parser, Dictionary> {
 
@@ -52,12 +50,7 @@
     HeaderInfo buildHeaderInfo() override {
         return {
             .ProjectName = "InLab 03",
-<<<<<<< HEAD
-            .ProjectDescription =
-                "Numerical Integration using Composite Newton-Cotes Formulas",
-=======
             .ProjectDescription = "Numerical Integration using Composite Newton-Cotes Formulas",
->>>>>>> e04b2ba1
             .SubmissionDate = "09/08/2023",
             .StudentName = "Arjun Earthperson",
             .HeaderArt = R"(
@@ -88,15 +81,12 @@
     }
 
     /**
-     * @brief Runs the numerical integration using Composite Newton-Cotes
-     * Formulas
+     * @brief Runs the numerical integration using Composite Newton-Cotes Formulas
      * @param outputs Dictionary object to store the outputs
      * @param inputs NewtonCotesInputs object containing the parsed inputs
-     * @param values Boost program_options variables_map containing command line
-     * arguments
+     * @param values Boost program_options variables_map containing command line arguments
      */
-    void run(Dictionary &outputs, NewtonCotesInputs &inputs,
-             boost::program_options::variables_map &values) override {
+    void run(Dictionary &outputs, NewtonCotesInputs &inputs, boost::program_options::variables_map &values) override {
 
         // declare the JSON object and file
         nlohmann::json JSONFile;
@@ -120,14 +110,8 @@
             nlohmann::json json1;
             output1.toJSON(json1);
             outputsJSON[ruleKey(RULE_COMPOSITE_TRAPEZOIDAL)] = json1;
-<<<<<<< HEAD
-            std::cout << "Integral over [a,b] using trapezoidal rule: "
-                      << std::setprecision(precision) << output1.integral
-                      << std::endl;
-=======
             std::cout << "Integral over [a,b] using trapezoidal rule: " << std::setprecision(precision)
                       << output1.integral << std::endl;
->>>>>>> e04b2ba1
             Parser::printLine();
         }
 
@@ -138,14 +122,8 @@
             nlohmann::json json2;
             output2.toJSON(json2);
             outputsJSON[ruleKey(RULE_COMPOSITE_SIMPSONS)] = json2;
-<<<<<<< HEAD
-            std::cout << "Integral over [a,b] using Simpson's rule:   "
-                      << std::setprecision(precision) << output2.integral
-                      << std::endl;
-=======
             std::cout << "Integral over [a,b] using Simpson's rule:   " << std::setprecision(precision)
                       << output2.integral << std::endl;
->>>>>>> e04b2ba1
             Parser::printLine();
         }
 
