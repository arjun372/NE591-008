/**
 * @file Compute.h
 * @author Arjun Earthperson
 * @date 09/08/2023
 * @brief Compute methods for inlab3 in NE591-008.
 */

#pragma once

#include <cmath>
#include <iostream>

#include "CommandLine.h"
#include "InputsOutputs.h"
#include "Stopwatch.h"

/**
 * @brief Computes the Lagrange polynomial for a given interpolation point xi.
 * @tparam T The data type of the elements in the vectors.
 * @param xi The interpolation point.
 * @param x A vector containing the x-coordinates of the data points.
 * @param fx A vector containing the y-coordinates (function values) of the data
 * points.
 * @return The value of the Lagrange polynomial at the interpolation point xi.
 */
<<<<<<< HEAD
template <typename T>
static T getLagrangePoly(const T xi, const std::vector<T> &x,
                         const std::vector<T> &fx) {
=======
template <typename T> static T getLagrangePoly(const T xi, const std::vector<T> &x, const std::vector<T> &fx) {
>>>>>>> e04b2ba1
    T Px = 0.0f;
    const size_t n = std::min(x.size(), fx.size());
    for (size_t j = 0; j < n; j++) {
        T Pjx = fx[j];

        // go from k -> j-1
        T Pjx_product1 = 1.0f;
        for (size_t k = 0; k < j; k++) {
            T Pjxk = (xi - x[k]) / (x[j] - x[k]);
            Pjx_product1 *= Pjxk;
        }

        // skip k == j;

        // then, from k+1 -> n
        T Pjx_product2 = 1.0f;
        for (size_t k = j + 1; k < n; k++) {
            T Pjxk = (xi - x[k]) / (x[j] - x[k]);
            Pjx_product2 *= Pjxk;
        }
        Px += (Pjx * Pjx_product1 * Pjx_product2);
    }
    return Px;
}
/**
 * @brief This function computes the Lagrange polynomials for a given set of
 * data points.
 * @tparam T The data type of the elements in the vectors.
 * @param Lxi A vector to store the computed Lagrange polynomials.
 * @param xi A vector containing the x-coordinates of the interpolation points.
 * @param x A vector containing the x-coordinates of the data points.
 * @param fx A vector containing the y-coordinates (function values) of the data
 * points.
 * @note The function also prints the time taken to compute the Lagrange
 * polynomials.
 */
template <typename T>
<<<<<<< HEAD
static void fillLagrangePolys(std::vector<T> &Lxi, const std::vector<T> &xi,
                              const std::vector<T> &x,
=======
static void fillLagrangePolys(std::vector<T> &Lxi, const std::vector<T> &xi, const std::vector<T> &x,
>>>>>>> e04b2ba1
                              const std::vector<T> &fx) {
    const size_t m = std::min(xi.size(), Lxi.size());
    Lxi.reserve(m);

    for (size_t i = 0; i < m; i++) {
        Lxi[i] = getLagrangePoly(xi[i], x, fx);
    }
}

/**
<<<<<<< HEAD
 * @brief This function computes the interpolation error for a given set of data
 * points and their corresponding Lagrange polynomials.
=======
 * @brief This function computes the interpolation error for a given set of data points and their corresponding Lagrange
 * polynomials.
>>>>>>> e04b2ba1
 * @tparam T The data type of the elements in the vectors.
 * @param IEx A vector to store the computed interpolation errors.
 * @param Lxi A vector containing the computed Lagrange polynomials.
 * @param fxi A vector containing the function values at the interpolation
 * points.
 * @note The function will print an error message and return if the sizes of Lxi
 * and fxi are not equal.
 */
template <typename T>
static void fillInterpolationError(std::vector<T> &IEx,
                                   const std::vector<T> &Lxi,
                                   const std::vector<T> &fxi) {
    // Check if the input vectors have the same size
    if (Lxi.size() != fxi.size()) {
        std::cerr << "Error: L(xi), f(xi) must have the same size."
                  << std::endl;
        return;
    }

    IEx.clear();
    IEx.resize(Lxi.size());

    // Use std::transform with a lambda function to calculate absolute errors
<<<<<<< HEAD
    std::transform(Lxi.begin(), Lxi.end(), fxi.begin(), IEx.begin(),
                   [](T x, T y) { return std::abs(x - y); });
}

/**
 * @brief This function computes the integral of a user-defined function using
 * the trapezoidal rule.
 * @param outputs A reference to a NewtonCotesOutputs object to store the
 * computed integral and step size.
 * @param inputs A constant reference to a NewtonCotesInputs object containing
 * the input parameters for the trapezoidal rule.
=======
    std::transform(Lxi.begin(), Lxi.end(), fxi.begin(), IEx.begin(), [](T x, T y) { return std::abs(x - y); });
}

/**
 * @brief This function computes the integral of a user-defined function using the trapezoidal rule.
 * @param outputs A reference to a NewtonCotesOutputs object to store the computed integral and step size.
 * @param inputs A constant reference to a NewtonCotesInputs object containing the input parameters for the trapezoidal
 * rule.
>>>>>>> e04b2ba1
 * @return The computed integral value as a long double.
 * @note The function also prints the time taken to compute the integral.
 */
static long double fillUsingTrapezoidal(NewtonCotesOutputs &outputs,
                                        const NewtonCotesInputs &inputs) {

    // setup
    const size_t m = inputs.m;
    const long double b = inputs.b;
    const long double a = inputs.a;
    const long double h = (b - a) / m;

    Stopwatch<Nanoseconds> timer;
    timer.restart();

    // long double h = (b - a) / (n);
    long double compositeIntegral = user_defined_fx(a) + user_defined_fx(b);

    for (size_t i = 1; i < m; i++) {
        compositeIntegral += 2 * user_defined_fx(a + i * h);
    }

    timer.click();
<<<<<<< HEAD
    std::cout << "Computing integral using trapezoidal rule for m=(" << m
              << ") intervals took "
              << (static_cast<long double>(timer.duration().count())) << " ns"
              << std::endl;
=======
    std::cout << "Computing integral using trapezoidal rule for m=(" << m << ") intervals took "
              << (static_cast<long double>(timer.duration().count())) << " ns" << std::endl;
>>>>>>> e04b2ba1

    // finally, update the output values
    outputs.h = h;
    outputs.integral = (h / 2.0) * compositeIntegral;

    if (inputs.flip_integral) {
        outputs.integral = -outputs.integral;
    }

    return outputs.integral;
}

/**
 * @brief This function computes the integral of a user-defined function using
 * Simpson's rule.
 * @param outputs A reference to a NewtonCotesOutputs object to store the
 * computed integral and step size.
 * @param inputs A constant reference to a NewtonCotesInputs object containing
 * the input parameters for Simpson's rule.
 * @return The computed integral value as a long double.
 * @note The function also prints the time taken to compute the integral.
 */
static long double fillUsingSimpsons(NewtonCotesOutputs &outputs,
                                     const NewtonCotesInputs &inputs) {

    const size_t m = inputs.m;
    const long double b = inputs.b;
    const long double a = inputs.a;
    const long double h = (b - a) / m;

    Stopwatch<Nanoseconds> timer;
    timer.restart();

    long double sum = user_defined_fx(a) + user_defined_fx(b);

    for (size_t i = 1; i < m; i += 2) {
        sum += 4.0f * user_defined_fx(a + i * h);
    }

    for (size_t i = 2; i < m - 1; i += 2) {
        sum += 2.0f * user_defined_fx(a + i * h);
    }

    timer.click();
<<<<<<< HEAD
    std::cout << "Computing integral using Simpson's rule for m=(" << m
              << ") intervals took "
              << (static_cast<long double>(timer.duration().count())) << " ns"
              << std::endl;
=======
    std::cout << "Computing integral using Simpson's rule for m=(" << m << ") intervals took "
              << (static_cast<long double>(timer.duration().count())) << " ns" << std::endl;
>>>>>>> e04b2ba1

    outputs.h = h;
    outputs.integral = h * sum / 3.0f;

    if (inputs.flip_integral) {
        outputs.integral = -outputs.integral;
    }

    return outputs.integral;
}

/**
<<<<<<< HEAD
 * @brief This function computes the integral of a user-defined function using
 * Gaussian quadrature.
 * @param outputs A reference to a NewtonCotesOutputs object to store the
 * computed integral and step size.
 * @param inputs A constant reference to a NewtonCotesInputs object containing
 * the input parameters for Gaussian quadrature.
=======
 * @brief This function computes the integral of a user-defined function using Gaussian quadrature.
 * @param outputs A reference to a NewtonCotesOutputs object to store the computed integral and step size.
 * @param inputs A constant reference to a NewtonCotesInputs object containing the input parameters for Gaussian
 * quadrature.
>>>>>>> e04b2ba1
 * @return The computed integral value as a long double.
 * @note The function is not implemented yet and will print a message indicating
 * that it is not available.
 */
<<<<<<< HEAD
static long double
fillUsingGaussianQuadratures(NewtonCotesOutputs &outputs,
                             const NewtonCotesInputs &inputs) {
=======
static long double fillUsingGaussianQuadratures(NewtonCotesOutputs &outputs, const NewtonCotesInputs &inputs) {
>>>>>>> e04b2ba1
    std::cout << "\tGauss-Legendre Quadrature not available yet." << std::endl;

    if (inputs.flip_integral) {
        outputs.integral = -outputs.integral;
    }

    return outputs.integral;
}<|MERGE_RESOLUTION|>--- conflicted
+++ resolved
@@ -19,17 +19,10 @@
  * @tparam T The data type of the elements in the vectors.
  * @param xi The interpolation point.
  * @param x A vector containing the x-coordinates of the data points.
- * @param fx A vector containing the y-coordinates (function values) of the data
- * points.
+ * @param fx A vector containing the y-coordinates (function values) of the data points.
  * @return The value of the Lagrange polynomial at the interpolation point xi.
  */
-<<<<<<< HEAD
-template <typename T>
-static T getLagrangePoly(const T xi, const std::vector<T> &x,
-                         const std::vector<T> &fx) {
-=======
 template <typename T> static T getLagrangePoly(const T xi, const std::vector<T> &x, const std::vector<T> &fx) {
->>>>>>> e04b2ba1
     T Px = 0.0f;
     const size_t n = std::min(x.size(), fx.size());
     for (size_t j = 0; j < n; j++) {
@@ -55,24 +48,16 @@
     return Px;
 }
 /**
- * @brief This function computes the Lagrange polynomials for a given set of
- * data points.
+ * @brief This function computes the Lagrange polynomials for a given set of data points.
  * @tparam T The data type of the elements in the vectors.
  * @param Lxi A vector to store the computed Lagrange polynomials.
  * @param xi A vector containing the x-coordinates of the interpolation points.
  * @param x A vector containing the x-coordinates of the data points.
- * @param fx A vector containing the y-coordinates (function values) of the data
- * points.
- * @note The function also prints the time taken to compute the Lagrange
- * polynomials.
+ * @param fx A vector containing the y-coordinates (function values) of the data points.
+ * @note The function also prints the time taken to compute the Lagrange polynomials.
  */
 template <typename T>
-<<<<<<< HEAD
-static void fillLagrangePolys(std::vector<T> &Lxi, const std::vector<T> &xi,
-                              const std::vector<T> &x,
-=======
 static void fillLagrangePolys(std::vector<T> &Lxi, const std::vector<T> &xi, const std::vector<T> &x,
->>>>>>> e04b2ba1
                               const std::vector<T> &fx) {
     const size_t m = std::min(xi.size(), Lxi.size());
     Lxi.reserve(m);
@@ -83,29 +68,19 @@
 }
 
 /**
-<<<<<<< HEAD
- * @brief This function computes the interpolation error for a given set of data
- * points and their corresponding Lagrange polynomials.
-=======
  * @brief This function computes the interpolation error for a given set of data points and their corresponding Lagrange
  * polynomials.
->>>>>>> e04b2ba1
  * @tparam T The data type of the elements in the vectors.
  * @param IEx A vector to store the computed interpolation errors.
  * @param Lxi A vector containing the computed Lagrange polynomials.
- * @param fxi A vector containing the function values at the interpolation
- * points.
- * @note The function will print an error message and return if the sizes of Lxi
- * and fxi are not equal.
+ * @param fxi A vector containing the function values at the interpolation points.
+ * @note The function will print an error message and return if the sizes of Lxi and fxi are not equal.
  */
 template <typename T>
-static void fillInterpolationError(std::vector<T> &IEx,
-                                   const std::vector<T> &Lxi,
-                                   const std::vector<T> &fxi) {
+static void fillInterpolationError(std::vector<T> &IEx, const std::vector<T> &Lxi, const std::vector<T> &fxi) {
     // Check if the input vectors have the same size
     if (Lxi.size() != fxi.size()) {
-        std::cerr << "Error: L(xi), f(xi) must have the same size."
-                  << std::endl;
+        std::cerr << "Error: L(xi), f(xi) must have the same size." << std::endl;
         return;
     }
 
@@ -113,19 +88,6 @@
     IEx.resize(Lxi.size());
 
     // Use std::transform with a lambda function to calculate absolute errors
-<<<<<<< HEAD
-    std::transform(Lxi.begin(), Lxi.end(), fxi.begin(), IEx.begin(),
-                   [](T x, T y) { return std::abs(x - y); });
-}
-
-/**
- * @brief This function computes the integral of a user-defined function using
- * the trapezoidal rule.
- * @param outputs A reference to a NewtonCotesOutputs object to store the
- * computed integral and step size.
- * @param inputs A constant reference to a NewtonCotesInputs object containing
- * the input parameters for the trapezoidal rule.
-=======
     std::transform(Lxi.begin(), Lxi.end(), fxi.begin(), IEx.begin(), [](T x, T y) { return std::abs(x - y); });
 }
 
@@ -134,12 +96,10 @@
  * @param outputs A reference to a NewtonCotesOutputs object to store the computed integral and step size.
  * @param inputs A constant reference to a NewtonCotesInputs object containing the input parameters for the trapezoidal
  * rule.
->>>>>>> e04b2ba1
  * @return The computed integral value as a long double.
  * @note The function also prints the time taken to compute the integral.
  */
-static long double fillUsingTrapezoidal(NewtonCotesOutputs &outputs,
-                                        const NewtonCotesInputs &inputs) {
+static long double fillUsingTrapezoidal(NewtonCotesOutputs &outputs, const NewtonCotesInputs &inputs) {
 
     // setup
     const size_t m = inputs.m;
@@ -158,15 +118,8 @@
     }
 
     timer.click();
-<<<<<<< HEAD
-    std::cout << "Computing integral using trapezoidal rule for m=(" << m
-              << ") intervals took "
-              << (static_cast<long double>(timer.duration().count())) << " ns"
-              << std::endl;
-=======
     std::cout << "Computing integral using trapezoidal rule for m=(" << m << ") intervals took "
               << (static_cast<long double>(timer.duration().count())) << " ns" << std::endl;
->>>>>>> e04b2ba1
 
     // finally, update the output values
     outputs.h = h;
@@ -180,17 +133,13 @@
 }
 
 /**
- * @brief This function computes the integral of a user-defined function using
- * Simpson's rule.
- * @param outputs A reference to a NewtonCotesOutputs object to store the
- * computed integral and step size.
- * @param inputs A constant reference to a NewtonCotesInputs object containing
- * the input parameters for Simpson's rule.
+ * @brief This function computes the integral of a user-defined function using Simpson's rule.
+ * @param outputs A reference to a NewtonCotesOutputs object to store the computed integral and step size.
+ * @param inputs A constant reference to a NewtonCotesInputs object containing the input parameters for Simpson's rule.
  * @return The computed integral value as a long double.
  * @note The function also prints the time taken to compute the integral.
  */
-static long double fillUsingSimpsons(NewtonCotesOutputs &outputs,
-                                     const NewtonCotesInputs &inputs) {
+static long double fillUsingSimpsons(NewtonCotesOutputs &outputs, const NewtonCotesInputs &inputs) {
 
     const size_t m = inputs.m;
     const long double b = inputs.b;
@@ -211,15 +160,8 @@
     }
 
     timer.click();
-<<<<<<< HEAD
-    std::cout << "Computing integral using Simpson's rule for m=(" << m
-              << ") intervals took "
-              << (static_cast<long double>(timer.duration().count())) << " ns"
-              << std::endl;
-=======
     std::cout << "Computing integral using Simpson's rule for m=(" << m << ") intervals took "
               << (static_cast<long double>(timer.duration().count())) << " ns" << std::endl;
->>>>>>> e04b2ba1
 
     outputs.h = h;
     outputs.integral = h * sum / 3.0f;
@@ -232,30 +174,14 @@
 }
 
 /**
-<<<<<<< HEAD
- * @brief This function computes the integral of a user-defined function using
- * Gaussian quadrature.
- * @param outputs A reference to a NewtonCotesOutputs object to store the
- * computed integral and step size.
- * @param inputs A constant reference to a NewtonCotesInputs object containing
- * the input parameters for Gaussian quadrature.
-=======
  * @brief This function computes the integral of a user-defined function using Gaussian quadrature.
  * @param outputs A reference to a NewtonCotesOutputs object to store the computed integral and step size.
  * @param inputs A constant reference to a NewtonCotesInputs object containing the input parameters for Gaussian
  * quadrature.
->>>>>>> e04b2ba1
  * @return The computed integral value as a long double.
- * @note The function is not implemented yet and will print a message indicating
- * that it is not available.
+ * @note The function is not implemented yet and will print a message indicating that it is not available.
  */
-<<<<<<< HEAD
-static long double
-fillUsingGaussianQuadratures(NewtonCotesOutputs &outputs,
-                             const NewtonCotesInputs &inputs) {
-=======
 static long double fillUsingGaussianQuadratures(NewtonCotesOutputs &outputs, const NewtonCotesInputs &inputs) {
->>>>>>> e04b2ba1
     std::cout << "\tGauss-Legendre Quadrature not available yet." << std::endl;
 
     if (inputs.flip_integral) {
