--- conflicted
+++ resolved
@@ -19,24 +19,14 @@
 #include "math/RootFinder.h"
 
 /**
-<<<<<<< HEAD
- * @brief This function computes the integral of a user-defined function using
- * the trapezoidal rule.
- * @param outputs A reference to a NewtonCotesOutputs object to store the
- * computed integral and step size.
- * @param inputs A constant reference to a NewtonCotesInputs object containing
- * the input parameters for the trapezoidal rule.
-=======
  * @brief This function computes the integral of a user-defined function using the trapezoidal rule.
  * @param outputs A reference to a NewtonCotesOutputs object to store the computed integral and step size.
  * @param inputs A constant reference to a NewtonCotesInputs object containing the input parameters for the trapezoidal
  * rule.
->>>>>>> e04b2ba1
  * @return The computed integral value as a long double.
  * @note The function also prints the time taken to compute the integral.
  */
-static long double fillUsingTrapezoidal(NewtonCotesOutputs &outputs,
-                                        const NewtonCotesInputs &inputs) {
+static long double fillUsingTrapezoidal(NewtonCotesOutputs &outputs, const NewtonCotesInputs &inputs) {
 
     // setup
     const size_t m = inputs.m;
@@ -67,12 +57,7 @@
         totalTime += static_cast<long double>(timer.duration().count());
     }
 
-<<<<<<< HEAD
-    std::cout << "Computing 1000 integrals using trapezoidal rule for m=(" << m
-              << ") intervals took " << (totalTime)
-=======
     std::cout << "Computing 1000 integrals using trapezoidal rule for m=(" << m << ") intervals took " << (totalTime)
->>>>>>> e04b2ba1
               << " ns, avg: " << (totalTime) / 1000.f << std::endl;
 
     if (inputs.flip_integral) {
@@ -83,17 +68,13 @@
 }
 
 /**
- * @brief This function computes the integral of a user-defined function using
- * Simpson's rule.
- * @param outputs A reference to a NewtonCotesOutputs object to store the
- * computed integral and step size.
- * @param inputs A constant reference to a NewtonCotesInputs object containing
- * the input parameters for Simpson's rule.
+ * @brief This function computes the integral of a user-defined function using Simpson's rule.
+ * @param outputs A reference to a NewtonCotesOutputs object to store the computed integral and step size.
+ * @param inputs A constant reference to a NewtonCotesInputs object containing the input parameters for Simpson's rule.
  * @return The computed integral value as a long double.
  * @note The function also prints the time taken to compute the integral.
  */
-static long double fillUsingSimpsons(NewtonCotesOutputs &outputs,
-                                     const NewtonCotesInputs &inputs) {
+static long double fillUsingSimpsons(NewtonCotesOutputs &outputs, const NewtonCotesInputs &inputs) {
 
     const size_t m = inputs.m;
     const long double b = inputs.b;
@@ -125,12 +106,7 @@
         totalTime += static_cast<long double>(timer.duration().count());
     }
 
-<<<<<<< HEAD
-    std::cout << "Computing 1000 integrals using Simpson's rule for m=(" << m
-              << ") intervals took " << (totalTime)
-=======
     std::cout << "Computing 1000 integrals using Simpson's rule for m=(" << m << ") intervals took " << (totalTime)
->>>>>>> e04b2ba1
               << " ns, avg: " << (totalTime) / 1000.f << std::endl;
 
     if (inputs.flip_integral) {
@@ -141,25 +117,21 @@
 }
 
 /**
- * @brief Computes the value of the Legendre polynomial of degree n at a given
- * point.
- *
- * This function uses a recursive approach to compute the value of the Legendre
- * polynomial of degree n at a given point.
+ * @brief Computes the value of the Legendre polynomial of degree n at a given point.
+ *
+ * This function uses a recursive approach to compute the value of the Legendre polynomial
+ * of degree n at a given point.
  *
  * @tparam T The data type of the input point and the output value.
- * @param n The degree of the Legendre polynomial. This should be a non-negative
- * integer.
+ * @param n The degree of the Legendre polynomial. This should be a non-negative integer.
  * @param point The point at which the Legendre polynomial is to be evaluated.
  * @return The value of the Legendre polynomial of degree n at the given point.
  *
- * @note The function uses a recursive approach, which may not be the most
- * efficient method for large values of n. For better performance, consider
- * using an iterative approach or a precomputed table of Legendre polynomial
- * values.
- */
-template <typename T>
-static T getLegendrePolynomial(const size_t n, const T point) {
+ * @note The function uses a recursive approach, which may not be the most efficient method
+ *       for large values of n. For better performance, consider using an iterative approach
+ *       or a precomputed table of Legendre polynomial values.
+ */
+template <typename T> static T getLegendrePolynomial(const size_t n, const T point) {
     if (n <= 0) {
         return 1.0f;
     }
@@ -174,147 +146,109 @@
 }
 
 /**
- * @brief Computes the derivative of the Legendre polynomial of degree n at a
- * given point.
- *
- * This function calculates the derivative of the Legendre polynomial of degree
- * n at a given point using the recurrence relation:
+ * @brief Computes the derivative of the Legendre polynomial of degree n at a given point.
+ *
+ * This function calculates the derivative of the Legendre polynomial of degree n at a given point
+ * using the recurrence relation:
  *
  * P'_n(x) = n * (x * P_n(x) - P_{n-1}(x)) / (x^2 - 1)
  *
  * @tparam T The data type of the input point and the output derivative value.
  * @param n The degree of the Legendre polynomial.
- * @param point The point at which the derivative of the Legendre polynomial is
- * to be evaluated.
- * @return The derivative of the Legendre polynomial of degree n at the given
- * point.
- */
-template <typename T>
-static T getLegendrePolynomialDerivative(const size_t n, const T point) {
+ * @param point The point at which the derivative of the Legendre polynomial is to be evaluated.
+ * @return The derivative of the Legendre polynomial of degree n at the given point.
+ */
+template <typename T> static T getLegendrePolynomialDerivative(const size_t n, const T point) {
     const T D1 = point * getLegendrePolynomial(n, point);
     const T D0 = getLegendrePolynomial(n - 1, point);
     return (n * (D1 - D0)) / (std::pow(point, 2.0f) - 1.0f);
 }
 
 /**
- * @brief Calculates the Gauss-Legendre weight for a given node and polynomial
- * degree.
- *
- * This function computes the weight associated with a Gauss-Legendre quadrature
- * node for a given Legendre polynomial degree. The weight is used in numerical
- * integration to approximate the definite integral of a function.
+ * @brief Calculates the Gauss-Legendre weight for a given node and polynomial degree.
+ *
+ * This function computes the weight associated with a Gauss-Legendre quadrature node for a given
+ * Legendre polynomial degree. The weight is used in numerical integration to approximate the
+ * definite integral of a function.
  *
  * @tparam T The data type of the node and weight, typically float or double.
  * @param n The degree of the Legendre polynomial.
- * @param node The Gauss-Legendre quadrature node for which the weight is to be
- * calculated.
+ * @param node The Gauss-Legendre quadrature node for which the weight is to be calculated.
  * @return The Gauss-Legendre weight for the given node and polynomial degree.
  *
- * @note The function assumes that the input node is a valid Gauss-Legendre
- * quadrature node for the given polynomial degree. It does not perform any
- * checks for the validity of the input node.
- *
- * @see getLegendrePolynomialDerivative() for the calculation of the Legendre
- * polynomial derivative.
- */
-template <typename T>
-static inline T getGaussLegendreWeight(const size_t n, const T node) {
+ * @note The function assumes that the input node is a valid Gauss-Legendre quadrature node for the
+ * given polynomial degree. It does not perform any checks for the validity of the input node.
+ *
+ * @see getLegendrePolynomialDerivative() for the calculation of the Legendre polynomial derivative.
+ */
+template <typename T> static inline T getGaussLegendreWeight(const size_t n, const T node) {
     const T derivative = getLegendrePolynomialDerivative(n, node);
-    const T weightDenominator =
-        (1.0f - std::pow(node, 2.0f)) * std::pow(derivative, 2.0f);
+    const T weightDenominator = (1.0f - std::pow(node, 2.0f)) * std::pow(derivative, 2.0f);
     const T weight = 2.0f / weightDenominator;
     return weight;
 }
 
 /**
- * @brief Fills the provided weights vector with the Gauss-Legendre weights
- * corresponding to the given nodes.
- *
- * This function calculates the Gauss-Legendre weights for the given nodes using
- * the getGaussLegendreWeight function and stores the results in the provided
- * weights vector. The weights vector is resized to match the size of the nodes
+ * @brief Fills the provided weights vector with the Gauss-Legendre weights corresponding to the given nodes.
+ *
+ * This function calculates the Gauss-Legendre weights for the given nodes using the getGaussLegendreWeight function
+ * and stores the results in the provided weights vector. The weights vector is resized to match the size of the nodes
  * vector.
  *
  * @tparam T The data type of the nodes and weights (e.g., double, float).
- * @param[out] weights A std::vector<T> to store the calculated Gauss-Legendre
- * weights.
- * @param[in] nodes A const std::vector<T> containing the Gauss-Legendre nodes
- * for which the weights are calculated.
+ * @param[out] weights A std::vector<T> to store the calculated Gauss-Legendre weights.
+ * @param[in] nodes A const std::vector<T> containing the Gauss-Legendre nodes for which the weights are calculated.
  * @param[in] n The size_t representing the number of nodes and weights.
  */
 template <typename T>
-<<<<<<< HEAD
-static void fillGaussLegendreWeights(std::vector<T> &weights,
-                                     const std::vector<T> &nodes,
-                                     const size_t n) {
-    std::transform(
-        nodes.begin(), nodes.end(), weights.begin(),
-        [n](const T &node) { return getGaussLegendreWeight(n, node); });
-=======
 static void fillGaussLegendreWeights(std::vector<T> &weights, const std::vector<T> &nodes, const size_t n) {
     std::transform(nodes.begin(), nodes.end(), weights.begin(),
                    [n](const T &node) { return getGaussLegendreWeight(n, node); });
->>>>>>> e04b2ba1
-}
-
-/**
- * @brief Computes the Gauss-Legendre node for a given index and polynomial
- * degree.
- *
- * The roots of the Legendre polynomial of degree n are symmetric around the
- * origin and are located in the interval
- * [-1, 1]. They are also close to the zeros of the Chebyshev polynomials of the
- * first kind, which are given by:
+}
+
+/**
+ * @brief Computes the Gauss-Legendre node for a given index and polynomial degree.
+ *
+ * The roots of the Legendre polynomial of degree n are symmetric around the origin and are located in the interval
+ * [-1, 1]. They are also close to the zeros of the Chebyshev polynomials of the first kind, which are given by:
  *
  *  x_i = cos((2i - 1) * π / (2n))
  *
- * However, the roots of the Legendre polynomial are slightly shifted towards
- * the center compared to the zeros of the Chebyshev polynomial. To account for
- * this shift, we can use the following formula as the initial guess for the
+ * However, the roots of the Legendre polynomial are slightly shifted towards the center compared to the zeros of the
+ * Chebyshev polynomial. To account for this shift, we can use the following formula as the initial guess for the
  * Newton-Raphson method:
  *
  *  x_i = cos(π * (i - 0.25) / (n + 0.5))
  *
- * This function will fill with Chebyshev polynomial guesses and iterate towards
- * finding the roots using the Newton-Raphson method.
+ * This function will fill with Chebyshev polynomial guesses and iterate towards finding the roots using the
+ * Newton-Raphson method.
  *
  * @tparam T The numeric type of the Gauss-Legendre node.
  * @param index The index of the Gauss-Legendre node.
  * @param n The degree of the Legendre polynomial.
  * @return The Gauss-Legendre node for the given index and polynomial degree.
  */
-template <typename T>
-static T getGaussLegendreNode(const size_t index, const size_t n) {
-    const T x_guess = std::cos(M_PI * (static_cast<T>(index) - 0.25f) /
-                               (static_cast<T>(n) + 0.5f));
-    const std::function<T(T)> f = [n](T x) {
-        return getLegendrePolynomial(n, x);
-    };
-    std::function<T(T)> df = [n](T x) {
-        return getLegendrePolynomialDerivative(n, x);
-    };
+template <typename T> static T getGaussLegendreNode(const size_t index, const size_t n) {
+    const T x_guess = std::cos(M_PI * (static_cast<T>(index) - 0.25f) / (static_cast<T>(n) + 0.5f));
+    const std::function<T(T)> f = [n](T x) { return getLegendrePolynomial(n, x); };
+    std::function<T(T)> df = [n](T x) { return getLegendrePolynomialDerivative(n, x); };
     return RootFinder::usingNewtonRaphson(f, df, x_guess);
 }
 
 /**
- * @brief Fills a vector with the Gauss-Legendre nodes for a given number of
- * nodes.
- *
- * This function calculates the Gauss-Legendre nodes for a given number of nodes
- * and stores them in a vector. The Gauss-Legendre nodes are the roots of the
- * Legendre polynomials and are used in numerical integration.
+ * @brief Fills a vector with the Gauss-Legendre nodes for a given number of nodes.
+ *
+ * This function calculates the Gauss-Legendre nodes for a given number of nodes and stores them in a vector.
+ * The Gauss-Legendre nodes are the roots of the Legendre polynomials and are used in numerical integration.
  *
  * @tparam T The data type of the nodes (e.g., double, float).
  * @param[out] nodes A vector to store the calculated Gauss-Legendre nodes.
  * @param[in] n The number of Gauss-Legendre nodes to calculate.
  *
- * @note The function clears and resizes the input vector before filling it with
- * the calculated nodes.
- * @note The function uses the getGaussLegendreNode() function to calculate each
- * individual node.
- */
-template <typename T>
-static void fillGaussLegendreNodes(std::vector<T> &nodes, const size_t n) {
+ * @note The function clears and resizes the input vector before filling it with the calculated nodes.
+ * @note The function uses the getGaussLegendreNode() function to calculate each individual node.
+ */
+template <typename T> static void fillGaussLegendreNodes(std::vector<T> &nodes, const size_t n) {
     nodes.clear();
     nodes.resize(n);
     for (size_t i = 1; i <= n; i++) {
@@ -323,31 +257,24 @@
 }
 
 /**
- * @brief Computes the integral of a user-defined function using Gauss-Legendre
- * quadrature.
- *
- * This function calculates the integral of a user-defined function over the
- * interval [a, b] using Gauss-Legendre quadrature with n quadrature points. The
- * quadrature points and weights are calculated using fillGaussLegendreNodes()
- * and fillGaussLegendreWeights() functions.
- *
- * @param[out] outputs A reference to a GaussLegendreOutputs structure that will
- * store the computed integral, quadrature points, and weights.
- * @param[in]  inputs  A constant reference to a NewtonCotesInputs structure
- * containing the input parameters for the quadrature, such as the number of
- * quadrature points (n), the interval [a, b], and a flag to flip the integral
- * sign.
+ * @brief Computes the integral of a user-defined function using Gauss-Legendre quadrature.
+ *
+ * This function calculates the integral of a user-defined function over the interval [a, b] using
+ * Gauss-Legendre quadrature with n quadrature points. The quadrature points and weights are
+ * calculated using fillGaussLegendreNodes() and fillGaussLegendreWeights() functions.
+ *
+ * @param[out] outputs A reference to a GaussLegendreOutputs structure that will store the computed
+ *                     integral, quadrature points, and weights.
+ * @param[in]  inputs  A constant reference to a NewtonCotesInputs structure containing the input
+ *                     parameters for the quadrature, such as the number of quadrature points (n),
+ *                     the interval [a, b], and a flag to flip the integral sign.
  *
  * @return The computed integral value as a long double.
  *
- * @note The user-defined function to be integrated should be defined as
- * user_defined_fx().
- * @note The Stopwatch<Nanoseconds> timer is used to measure the time taken for
- * the computation.
- */
-static long double
-fillUsingGaussianQuadratures(GaussLegendreOutputs &outputs,
-                             const NewtonCotesInputs &inputs) {
+ * @note The user-defined function to be integrated should be defined as user_defined_fx().
+ * @note The Stopwatch<Nanoseconds> timer is used to measure the time taken for the computation.
+ */
+static long double fillUsingGaussianQuadratures(GaussLegendreOutputs &outputs, const NewtonCotesInputs &inputs) {
 
     const auto n = inputs.n;
     const auto a = inputs.a;
@@ -381,15 +308,8 @@
         totalTime += static_cast<long double>(timer.duration().count());
     }
 
-<<<<<<< HEAD
-    std::cout
-        << "Computing 1000 integrals using Gauss-Legendre Quadrature for n=("
-        << n << "), degree-" << (n - 1) << " took " << (totalTime)
-        << " ns, avg: " << (totalTime) / 1000.f << std::endl;
-=======
     std::cout << "Computing 1000 integrals using Gauss-Legendre Quadrature for n=(" << n << "), degree-" << (n - 1)
               << " took " << (totalTime) << " ns, avg: " << (totalTime) / 1000.f << std::endl;
->>>>>>> e04b2ba1
 
     if (inputs.flip_integral) {
         outputs.integral = -outputs.integral;
