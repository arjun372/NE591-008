/**
 * @file outlab1.h
 * @author Arjun Earthperson
 * @date 09/01/2023
 * @brief Entrypoint for outlab1, contains the OutLab1 implementation of
 * LabProject
 *
 * The program performs non-vectorized, elementwise operations on 2D matrices.
 * It uses the Boost library for parsing command line arguments and handling
 * program options. The main function sets up the program information, builds
 * the input options, parses the command line arguments, checks the input
 * values, prints the input values, runs the main logic of the program, and then
 * returns the exit status.
 */

#pragma once

#include <boost/program_options.hpp>

#include "CommandLine.h"
#include "Compute.h"
#include "Parser.h"
#include "Project.h"

typedef struct Output {

} NoOutput;

class OutLab1 : public Project<MatrixConstructParams, Parser, NoOutput> {

  public:
    explicit OutLab1(CommandLineArgs args) : Project(args) {}

  protected:
    HeaderInfo buildHeaderInfo() override {
        return HeaderInfo{
            .ProjectName = "OutLab 01",
<<<<<<< HEAD
            .ProjectDescription = "Non-vectorized, elementwise (mul, add) "
                                  "operations on 2D matrices",
=======
            .ProjectDescription = "Non-vectorized, elementwise (mul, add) operations on 2D matrices",
>>>>>>> e04b2ba1
            .SubmissionDate = "09/01/2023",
            .StudentName = "Arjun Earthperson",
            .HeaderArt = R"(
                                               _
                 ___                          (_)
               _/XXX\
_             /XXXXXX\_                                    __
X\__    __   /X XXXX XX\                          _       /XX\__      ___
    \__/  \_/__       \ \                       _/X\__   /XX XXX\____/XXX\
  \  ___   \/  \_      \ \               __   _/      \_/  _/  -   __  -  \__/
 ___/   \__/   \ \__     \\__           /  \_//  _ _ \  \     __  /  \____//
/  __    \  /     \ \_   _//_\___     _/    //           \___/  \/     __/
__/_______\________\__\_/________\_ _/_____/_____________/_______\____/_______
                                  /|\
                                 / | \
                                /  |  \
                               /   |   \
)",
        };
    }

    /**
     * @brief This function runs the main logic of the program.
     *
     * @param values A map of variables parsed from the command line arguments.
     *
     * The function first extracts the input parameters from the values map. It
     * then builds and prints three matrices A, B, and F using the input
     * parameters. After that, it computes and prints three more matrices C, D,
     * and E using the previously built matrices and the scalar value from the
     * input parameters.
     */
    void run(NoOutput &output, MatrixConstructParams &input,
             boost::program_options::variables_map &values) override {

        // build matrix
        ArgsPrintMatrix matrix{
            .start_row = 1, // spec says indexing starts from 1 not 0.
            .start_col = 1, // spec says indexing starts from 1 not 0.
            .num_rows = input.M,
            .num_cols = input.N,
            .inputParams = input,
            .evaluate = elementFromA,
        };
        printMatrix(matrix, "Matrix A: ");
        Parser::printLine();

        // build matrix B
        matrix.evaluate = elementFromB;
        printMatrix(matrix, "Matrix B: ");
        Parser::printLine();

        // build N x J matrix F
        matrix.num_rows = input.N;
        matrix.num_cols = input.J;
        matrix.evaluate = elementFromF;
        printMatrix(matrix, "Matrix F: ");
        Parser::printLine();

        // Now the computed values
        std::cout << std::setw(44) << "Outputs\n";
        Parser::printLine();

        // build M x N matrix C
        matrix.num_rows = input.M;
        matrix.num_cols = input.N;
        matrix.evaluate = elementFromC;
        printMatrix(matrix, "Matrix C = A+B");
        Parser::printLine();

        // build matrix D
        matrix.evaluate = elementFromD;
        printMatrix(matrix, "Matrix D = kA");
        Parser::printLine();

        // build matrix E
        matrix.num_rows = input.M;
        matrix.num_cols = input.J;
        matrix.evaluate = elementFromE;
        printMatrix(matrix, "Matrix E = AF");
        Parser::printLine();
    }
};<|MERGE_RESOLUTION|>--- conflicted
+++ resolved
@@ -2,15 +2,12 @@
  * @file outlab1.h
  * @author Arjun Earthperson
  * @date 09/01/2023
- * @brief Entrypoint for outlab1, contains the OutLab1 implementation of
- * LabProject
+ * @brief Entrypoint for outlab1, contains the OutLab1 implementation of LabProject
  *
- * The program performs non-vectorized, elementwise operations on 2D matrices.
- * It uses the Boost library for parsing command line arguments and handling
- * program options. The main function sets up the program information, builds
- * the input options, parses the command line arguments, checks the input
- * values, prints the input values, runs the main logic of the program, and then
- * returns the exit status.
+ * The program performs non-vectorized, elementwise operations on 2D matrices. It uses the Boost library for parsing
+ * command line arguments and handling program options. The main function sets up the program information, builds the
+ * input options, parses the command line arguments, checks the input values, prints the input values, runs the main
+ * logic of the program, and then returns the exit status.
  */
 
 #pragma once
@@ -35,12 +32,7 @@
     HeaderInfo buildHeaderInfo() override {
         return HeaderInfo{
             .ProjectName = "OutLab 01",
-<<<<<<< HEAD
-            .ProjectDescription = "Non-vectorized, elementwise (mul, add) "
-                                  "operations on 2D matrices",
-=======
             .ProjectDescription = "Non-vectorized, elementwise (mul, add) operations on 2D matrices",
->>>>>>> e04b2ba1
             .SubmissionDate = "09/01/2023",
             .StudentName = "Arjun Earthperson",
             .HeaderArt = R"(
@@ -67,14 +59,11 @@
      *
      * @param values A map of variables parsed from the command line arguments.
      *
-     * The function first extracts the input parameters from the values map. It
-     * then builds and prints three matrices A, B, and F using the input
-     * parameters. After that, it computes and prints three more matrices C, D,
-     * and E using the previously built matrices and the scalar value from the
-     * input parameters.
+     * The function first extracts the input parameters from the values map. It then builds and prints three matrices A,
+     * B, and F using the input parameters. After that, it computes and prints three more matrices C, D, and E using the
+     * previously built matrices and the scalar value from the input parameters.
      */
-    void run(NoOutput &output, MatrixConstructParams &input,
-             boost::program_options::variables_map &values) override {
+    void run(NoOutput &output, MatrixConstructParams &input, boost::program_options::variables_map &values) override {
 
         // build matrix
         ArgsPrintMatrix matrix{
