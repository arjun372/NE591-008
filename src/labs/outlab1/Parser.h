/**
 * @file ProcessInputs.h
 * @author Arjun Earthperson
 * @date 09/01/2023
 * @brief Process inputs for outlab1
 */

#pragma once

#include <iomanip>
#include <iostream>

#include "CheckBounds.h"
#include "CommandLine.h"
#include "Helpers.h"

/**
 * @brief A structure to hold the input parameters.
 *
 * @param k A long double representing the scalar multiplier for [A].
 * @param M A size_t representing the row rank for [A] and [B].
 * @param N A size_t representing the column rank for [B] and row rank for [F].
 * @param J A size_t representing the column rank for [F].
 */
typedef struct Input {
    long double k;
    size_t M;
    size_t N;
    size_t J;
} MatrixConstructParams;

class Parser : public CommandLine<MatrixConstructParams> {

  public:
<<<<<<< HEAD
    explicit Parser(const HeaderInfo &headerInfo, const CommandLineArgs &args)
        : CommandLine(headerInfo, args) {}
=======
    explicit Parser(const HeaderInfo &headerInfo, const CommandLineArgs &args) : CommandLine(headerInfo, args) {}
>>>>>>> e04b2ba1

    explicit Parser() = default;

  protected:
    /**
     * @brief This function builds the input options for the program.
     */
<<<<<<< HEAD
    void buildInputArguments(
        boost::program_options::options_description &arguments) override {
        arguments.add_options()("scalar,k",
                                boost::program_options::value<long double>(),
                                "= scalar multiplier for [A]")(
            "m-rank,M", boost::program_options::value<long double>(),
            "= row rank for [A], row rank for [B]")(
            "n-rank,N", boost::program_options::value<long double>(),
            "= column rank for [B], row rank for [F]")(
            "j-rank,J", boost::program_options::value<long double>(),
            "= column rank for [F]");
=======
    void buildInputArguments(boost::program_options::options_description &arguments) override {
        arguments.add_options()("scalar,k", boost::program_options::value<long double>(),
                                "= scalar multiplier for [A]")("m-rank,M", boost::program_options::value<long double>(),
                                                               "= row rank for [A], row rank for [B]")(
            "n-rank,N", boost::program_options::value<long double>(), "= column rank for [B], row rank for [F]")(
            "j-rank,J", boost::program_options::value<long double>(), "= column rank for [F]");
>>>>>>> e04b2ba1
    }

    /**
     * @brief Performs input checks on the input variables
     *
     * If the input value fails the check, the function will prompt the user to
     * enter a new value. The function will continue to prompt the user until a
     * valid value is entered.
     *
     * @param values A map containing the input values to be checked.
     */
    void performInputArgumentsCheck(
        boost::program_options::variables_map &values) override {

        std::string input;
        while (values["scalar"].empty()) {
            std::cout << "Enter a value for k, which is the scalar multiplier "
                         "for [A]: ";
            std::cin >> input;
            try {
                replace(values, "scalar", asNumber(input));
            } catch (const std::exception &) {
                continue;
            }
        }

        while ((values["m-rank"].empty() ||
                failsNaturalNumberCheck(values["m-rank"].as<long double>()))) {
            std::cout << "Enter a value for M, which is the rank for [A], and "
                         "row rank for [B]: ";
            std::cin >> input;
            try {
                replace(values, "m-rank", asNumber(input));
            } catch (const std::exception &) {
                continue;
            }
        }

        while ((values["n-rank"].empty() ||
                failsNaturalNumberCheck(values["n-rank"].as<long double>()))) {
            std::cout << "Enter a value for N, which is the column rank for "
                         "[B], and row rank for [F]: ";
            std::cin >> input;
            try {
                replace(values, "n-rank", asNumber(input));
            } catch (const std::exception &) {
                continue;
            }
        }

        while ((values["j-rank"].empty() ||
                failsNaturalNumberCheck(values["j-rank"].as<long double>()))) {
            std::cout
                << "Enter a value for J, which is the column rank for [F]: ";
            std::cin >> input;
            try {
                replace(values, "j-rank", asNumber(input));
            } catch (const std::exception &) {
                continue;
            }
        }
    }

    /**
     * @brief This function prints the input values.
     *
     * @param vm A map of variable names to their values.
     *
     * It retrieves the precision, angle, convergence threshold and iterations
     * from the variable map and prints them.
     */
    void
    printInputArguments(boost::program_options::variables_map &vm) override {
        // retrieve the inputs
        const auto precision = vm["precision"].as<int>();
        const auto k = vm["scalar"].as<long double>();
        const auto M = static_cast<size_t>(vm["m-rank"].as<long double>());
        const auto N = static_cast<size_t>(vm["n-rank"].as<long double>());
        const auto J = static_cast<size_t>(vm["j-rank"].as<long double>());

        // list the parameters
        std::cout << std::setw(44) << "Inputs\n";
        CommandLine::printLine();
        std::cout << "\tscalar, k: " << std::setprecision(precision) << k
                  << "\n";
        std::cout << "\tm-rank, M: " << M << "\n";
        std::cout << "\tn-rank, N: " << N << "\n";
        std::cout << "\tj-rank, J: " << J << "\n";
        CommandLine::printLine();
    }

    void buildInputs(MatrixConstructParams &ToFill,
                     boost::program_options::variables_map &values) override {
        ToFill.k = values["scalar"].as<long double>();
        ToFill.M = static_cast<size_t>(values["m-rank"].as<long double>());
        ToFill.N = static_cast<size_t>(values["n-rank"].as<long double>());
        ToFill.J = static_cast<size_t>(values["j-rank"].as<long double>());
    }
};<|MERGE_RESOLUTION|>--- conflicted
+++ resolved
@@ -32,12 +32,7 @@
 class Parser : public CommandLine<MatrixConstructParams> {
 
   public:
-<<<<<<< HEAD
-    explicit Parser(const HeaderInfo &headerInfo, const CommandLineArgs &args)
-        : CommandLine(headerInfo, args) {}
-=======
     explicit Parser(const HeaderInfo &headerInfo, const CommandLineArgs &args) : CommandLine(headerInfo, args) {}
->>>>>>> e04b2ba1
 
     explicit Parser() = default;
 
@@ -45,44 +40,27 @@
     /**
      * @brief This function builds the input options for the program.
      */
-<<<<<<< HEAD
-    void buildInputArguments(
-        boost::program_options::options_description &arguments) override {
-        arguments.add_options()("scalar,k",
-                                boost::program_options::value<long double>(),
-                                "= scalar multiplier for [A]")(
-            "m-rank,M", boost::program_options::value<long double>(),
-            "= row rank for [A], row rank for [B]")(
-            "n-rank,N", boost::program_options::value<long double>(),
-            "= column rank for [B], row rank for [F]")(
-            "j-rank,J", boost::program_options::value<long double>(),
-            "= column rank for [F]");
-=======
     void buildInputArguments(boost::program_options::options_description &arguments) override {
         arguments.add_options()("scalar,k", boost::program_options::value<long double>(),
                                 "= scalar multiplier for [A]")("m-rank,M", boost::program_options::value<long double>(),
                                                                "= row rank for [A], row rank for [B]")(
             "n-rank,N", boost::program_options::value<long double>(), "= column rank for [B], row rank for [F]")(
             "j-rank,J", boost::program_options::value<long double>(), "= column rank for [F]");
->>>>>>> e04b2ba1
     }
 
     /**
      * @brief Performs input checks on the input variables
      *
-     * If the input value fails the check, the function will prompt the user to
-     * enter a new value. The function will continue to prompt the user until a
-     * valid value is entered.
+     * If the input value fails the check, the function will prompt the user to enter a new value.
+     * The function will continue to prompt the user until a valid value is entered.
      *
      * @param values A map containing the input values to be checked.
      */
-    void performInputArgumentsCheck(
-        boost::program_options::variables_map &values) override {
+    void performInputArgumentsCheck(boost::program_options::variables_map &values) override {
 
         std::string input;
         while (values["scalar"].empty()) {
-            std::cout << "Enter a value for k, which is the scalar multiplier "
-                         "for [A]: ";
+            std::cout << "Enter a value for k, which is the scalar multiplier for [A]: ";
             std::cin >> input;
             try {
                 replace(values, "scalar", asNumber(input));
@@ -91,10 +69,8 @@
             }
         }
 
-        while ((values["m-rank"].empty() ||
-                failsNaturalNumberCheck(values["m-rank"].as<long double>()))) {
-            std::cout << "Enter a value for M, which is the rank for [A], and "
-                         "row rank for [B]: ";
+        while ((values["m-rank"].empty() || failsNaturalNumberCheck(values["m-rank"].as<long double>()))) {
+            std::cout << "Enter a value for M, which is the rank for [A], and row rank for [B]: ";
             std::cin >> input;
             try {
                 replace(values, "m-rank", asNumber(input));
@@ -103,10 +79,8 @@
             }
         }
 
-        while ((values["n-rank"].empty() ||
-                failsNaturalNumberCheck(values["n-rank"].as<long double>()))) {
-            std::cout << "Enter a value for N, which is the column rank for "
-                         "[B], and row rank for [F]: ";
+        while ((values["n-rank"].empty() || failsNaturalNumberCheck(values["n-rank"].as<long double>()))) {
+            std::cout << "Enter a value for N, which is the column rank for [B], and row rank for [F]: ";
             std::cin >> input;
             try {
                 replace(values, "n-rank", asNumber(input));
@@ -115,10 +89,8 @@
             }
         }
 
-        while ((values["j-rank"].empty() ||
-                failsNaturalNumberCheck(values["j-rank"].as<long double>()))) {
-            std::cout
-                << "Enter a value for J, which is the column rank for [F]: ";
+        while ((values["j-rank"].empty() || failsNaturalNumberCheck(values["j-rank"].as<long double>()))) {
+            std::cout << "Enter a value for J, which is the column rank for [F]: ";
             std::cin >> input;
             try {
                 replace(values, "j-rank", asNumber(input));
@@ -133,11 +105,9 @@
      *
      * @param vm A map of variable names to their values.
      *
-     * It retrieves the precision, angle, convergence threshold and iterations
-     * from the variable map and prints them.
+     * It retrieves the precision, angle, convergence threshold and iterations from the variable map and prints them.
      */
-    void
-    printInputArguments(boost::program_options::variables_map &vm) override {
+    void printInputArguments(boost::program_options::variables_map &vm) override {
         // retrieve the inputs
         const auto precision = vm["precision"].as<int>();
         const auto k = vm["scalar"].as<long double>();
@@ -148,16 +118,14 @@
         // list the parameters
         std::cout << std::setw(44) << "Inputs\n";
         CommandLine::printLine();
-        std::cout << "\tscalar, k: " << std::setprecision(precision) << k
-                  << "\n";
+        std::cout << "\tscalar, k: " << std::setprecision(precision) << k << "\n";
         std::cout << "\tm-rank, M: " << M << "\n";
         std::cout << "\tn-rank, N: " << N << "\n";
         std::cout << "\tj-rank, J: " << J << "\n";
         CommandLine::printLine();
     }
 
-    void buildInputs(MatrixConstructParams &ToFill,
-                     boost::program_options::variables_map &values) override {
+    void buildInputs(MatrixConstructParams &ToFill, boost::program_options::variables_map &values) override {
         ToFill.k = values["scalar"].as<long double>();
         ToFill.M = static_cast<size_t>(values["m-rank"].as<long double>());
         ToFill.N = static_cast<size_t>(values["n-rank"].as<long double>());
