/**
 * @file InputsOutputs.h
 * @author Arjun Earthperson
 * @date 09/29/2023
 * @brief This file contains the input and output definitions for this project.
 */

#ifndef NE591_008_INLAB6_INPUTOUTPUTS_H
#define NE591_008_INLAB6_INPUTOUTPUTS_H

#include <utility>

#include "json.hpp"
#include "math/LinearSolver.h"
#include "math/blas/Matrix.h"
#include "math/blas/MyBLAS.h"
#include "math/blas/Vector.h"
#include "math/relaxation/RelaxationMethods.h"

/**
 * @brief A structure to hold the input parameters for the relaxation method.
 *
 * This structure contains the convergence threshold, maximum number of
 * iterations, size of the matrices, coefficient matrix, vector of constants,
 * and the set of methods.
 */
typedef struct Input {
    Input() = default;

<<<<<<< HEAD
    long double threshold = 0; ////< The convergence threshold
    size_t max_iterations = 0; ////< Maximum number of iterations to perform
    size_t n = 0;              ///< Size of the matrices.
=======
    long double threshold = 0;                  ////< The convergence threshold
    size_t max_iterations = 0;                  ////< Maximum number of iterations to perform
    size_t n = 0;                               ///< Size of the matrices.
>>>>>>> e04b2ba1
    MyBLAS::Matrix<long double> coefficients{}; ///< Coefficient matrix A
    MyBLAS::Vector<long double> constants{};    ///< Vector of constants b.

    std::set<MyRelaxationMethod::Type> methods = {};

    /**
     * @brief Converts the input parameters to a JSON object.
     *
     * @param jsonMap The JSON object to which the input parameters are added.
     */
    void toJSON(nlohmann::json &jsonMap) const {
        jsonMap["threshold"] = threshold;
        jsonMap["order"] = n;
        jsonMap["max-iterations"] = max_iterations;
        jsonMap["coefficients"] = coefficients.getData();
        jsonMap["constants"] = constants.getData();
        jsonMap["methods"] = [this]() -> std::vector<std::string> {
            std::vector<std::string> result;
<<<<<<< HEAD
            std::transform(methods.begin(), methods.end(),
                           std::back_inserter(result),
                           [](MyRelaxationMethod::Type method) {
                               return MyRelaxationMethod::TypeKey(method);
                           });
=======
            std::transform(methods.begin(), methods.end(), std::back_inserter(result),
                           [](MyRelaxationMethod::Type method) { return MyRelaxationMethod::TypeKey(method); });
>>>>>>> e04b2ba1
            return result;
        }();
    }
} InLab6Inputs;

/**
 * @brief A structure to hold the output of the relaxation method.
 *
 * This structure contains the input parameters, the solution, and the execution
 * time.
 */
typedef struct Output {
    explicit Output(InLab6Inputs inputMatrices) { inputs = inputMatrices; };

    Output() = default;
    InLab6Inputs inputs;
    MyLinearSolvingMethod::Solution<long double> solution;
    long double execution_time = 0;

    /**
     * @brief Calculates the maximum residual of the solution.
     *
     * @return The maximum residual of the solution.
     */
    [[nodiscard]] long double getMaxResidual() const {
        const auto b_prime = inputs.coefficients * solution.x;
        return MyBLAS::max<long double>(
            MyBLAS::abs(inputs.constants - b_prime));
    }

    /**
     * @brief Converts the output parameters to a JSON object.
     *
     * @param jsonMap The JSON object to which the output parameters are added.
     */
    void toJSON(nlohmann::json &jsonMap) const {
        jsonMap["converged"] = solution.converged;

        jsonMap["iterations"]["maximum"] = inputs.max_iterations;
        jsonMap["iterations"]["actual"] = solution.iterations;

        jsonMap["iterative-error"]["maximum"] = inputs.threshold;
        jsonMap["iterative-error"]["actual"] = solution.iterative_error;

        jsonMap["solution"] = solution.x.getData();
        jsonMap["max-residual"] = getMaxResidual();

        jsonMap["execution-time-ns"] = execution_time;
    }
} InLab6Outputs;

#endif // NE591_008_INLAB6_INPUTOUTPUTS_H<|MERGE_RESOLUTION|>--- conflicted
+++ resolved
@@ -20,22 +20,15 @@
 /**
  * @brief A structure to hold the input parameters for the relaxation method.
  *
- * This structure contains the convergence threshold, maximum number of
- * iterations, size of the matrices, coefficient matrix, vector of constants,
- * and the set of methods.
+ * This structure contains the convergence threshold, maximum number of iterations,
+ * size of the matrices, coefficient matrix, vector of constants, and the set of methods.
  */
 typedef struct Input {
     Input() = default;
 
-<<<<<<< HEAD
-    long double threshold = 0; ////< The convergence threshold
-    size_t max_iterations = 0; ////< Maximum number of iterations to perform
-    size_t n = 0;              ///< Size of the matrices.
-=======
     long double threshold = 0;                  ////< The convergence threshold
     size_t max_iterations = 0;                  ////< Maximum number of iterations to perform
     size_t n = 0;                               ///< Size of the matrices.
->>>>>>> e04b2ba1
     MyBLAS::Matrix<long double> coefficients{}; ///< Coefficient matrix A
     MyBLAS::Vector<long double> constants{};    ///< Vector of constants b.
 
@@ -54,16 +47,8 @@
         jsonMap["constants"] = constants.getData();
         jsonMap["methods"] = [this]() -> std::vector<std::string> {
             std::vector<std::string> result;
-<<<<<<< HEAD
-            std::transform(methods.begin(), methods.end(),
-                           std::back_inserter(result),
-                           [](MyRelaxationMethod::Type method) {
-                               return MyRelaxationMethod::TypeKey(method);
-                           });
-=======
             std::transform(methods.begin(), methods.end(), std::back_inserter(result),
                            [](MyRelaxationMethod::Type method) { return MyRelaxationMethod::TypeKey(method); });
->>>>>>> e04b2ba1
             return result;
         }();
     }
@@ -72,8 +57,7 @@
 /**
  * @brief A structure to hold the output of the relaxation method.
  *
- * This structure contains the input parameters, the solution, and the execution
- * time.
+ * This structure contains the input parameters, the solution, and the execution time.
  */
 typedef struct Output {
     explicit Output(InLab6Inputs inputMatrices) { inputs = inputMatrices; };
@@ -90,8 +74,7 @@
      */
     [[nodiscard]] long double getMaxResidual() const {
         const auto b_prime = inputs.coefficients * solution.x;
-        return MyBLAS::max<long double>(
-            MyBLAS::abs(inputs.constants - b_prime));
+        return MyBLAS::max<long double>(MyBLAS::abs(inputs.constants - b_prime));
     }
 
     /**
