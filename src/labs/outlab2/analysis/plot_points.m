--- conflicted
+++ resolved
@@ -10,12 +10,7 @@
 as a smooth line plot(xi, f_xi, 'LineWidth', 2);
 % Plot L(x)
 as points with E(x)
-<<<<<<< HEAD
-as the error bars errorbar(xi, L_xi, E_xi, ".", 'LineWidth', 0.75, 'Color',
-                           'k');
-=======
 as the error bars errorbar(xi, L_xi, E_xi, ".", 'LineWidth', 0.75, 'Color', 'k');
->>>>>>> e04b2ba1
 scatter(xi, L_xi, 50, 'red');
 
 % Define the function f = @(x) exp(x);
@@ -35,16 +30,8 @@
 % derivative of e ^ x is e ^ x % ddf = @(x) exp(x);
 % second derivative of e ^ x is e ^ x % dddf = @(x) exp(x);
 % third derivative of e ^ x is e ^ x % ddddf = @(x) exp(x);
-<<<<<<< HEAD
-% fourth derivative of e ^ x is e ^
-    x % % for (i = 0; i <= n; i++) % Define the nodes x_nodes =
-    linspace(-1, 1, n);
-% change this to your actual nodes %
-    Compute the maximum of the fourth derivative in the interval[-1, 1] z =
-=======
 % fourth derivative of e ^ x is e ^ x % % for (i = 0; i <= n; i++) % Define the nodes x_nodes = linspace(-1, 1, n);
 % change this to your actual nodes % Compute the maximum of the fourth derivative in the interval[-1, 1] z =
->>>>>>> e04b2ba1
     xi'; % linspace(-1, 1, m); max_ddddf = max(y);
 % Compute the product term
 product_term = prod(repmat(z', 1, length(x_nodes)) - repmat(x_nodes, length(z), 1), 2);
