--- conflicted
+++ resolved
@@ -1,12 +1,6 @@
 
-<<<<<<< HEAD
-read_output_columns =
-    @(pathname) deal(readtable(pathname).('xi'), readtable(pathname).('Lxi'),
-                     readtable(pathname).('fxi'), readtable(pathname).('Exi'));
-=======
 read_output_columns = @(pathname) deal(readtable(pathname).('xi'), readtable(pathname).('Lxi'),
                                        readtable(pathname).('fxi'), readtable(pathname).('Exi'));
->>>>>>> e04b2ba1
 read_input_columns = @(pathname) deal(readtable(pathname).('x'));
 
 % % n = 3 [x] = read_input_columns('n3.csv');
