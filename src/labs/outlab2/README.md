<div style="display: none">
\page outlab2 OutLab 02: Lagrange Interpolation Polynomials II
</div>

# OutLab 02: Lagrange Interpolation Polynomials

This program performs Lagrange interpolation. It takes in a set of points and returns the interpolated values at
specified evaluation points.

File based I/O is supported using CSV (comma separated values) files.

<div style="display: none">[TOC]</div>
<<<<<<< HEAD

## Overview
=======

## Overview

>>>>>>> e04b2ba1
- [Analysis](#analysis)
- [Building & Usage](#building--usage)
    - [Options](#options)
    - [General options](#general-options)
- [Implementing your own `f(x)`](#implementing-your-own-fx)
- [File I/O](#file-io)
- [Input Format](#input-format)
- [Output Format](#output-format)
    - [Sample Outputs File](#sample-outputs-file)
- [Example](#example)

## Analysis

The analysis from `Task 4` is available in [analysis/results.pdf](analysis/results.pdf).

## Building & Usage

The code has been built and tested on the `remote.eos.ncsu.edu` servers. It requires no additional
configuration except choosing the build target, and optionally the input and output files. Here is a repeatable script
to perform the build and run the `outlab2` target executable:

```bash
# Assuming cwd is the repo root:
#!/bin/bash

## Specify the build target
export BUILD_TARGET=outlab2

## Create the build directory, configure and compile the $BUILD_TARGET
mkdir -p build && cd build && \
cmake .. -DCMAKE_BUILD_TYPE=Release && \
make -j$(nproc) $BUILD_TARGET && cd ../

## Specify the input and output files.
## NOTE: This path is relative to the repo root directory
export INPUT_FILE=./src/labs/outlab2/analysis/n3.csv
export OUTPUT_FILE=./src/labs/outlab2/analysis/sample_output_n3.csv

## Execute
./build/bin/$BUILD_TARGET -i $INPUT_FILE -o $OUTPUT_FILE
```

### Options

- `-n [ --num-points ] arg` (optional): Number of interpolation points n.
- `-m [ --num-samples ] arg`: Number of Lagrange interpolation evaluation points.
- `-x [ --x-points ] arg`: Distinct and sorted (x) interpolation points if --input-csv is unset.
- `-f [ --fx-points ] arg`: f(x=n) points if --use-fx-function and --input-csv are unset.
- `-i [ --input-csv ] arg`: Path for input CSV file with two columns [x, f(x)].
- `-o [ --output-csv ] arg`: Path for output CSV file with five columns [i, x, f(x), L(x), E(x)].
- `-F [ --use-fx-function ]`: Use bundled f(x=n) function.

### General options:

- `-h [ --help ]`: Show this help message.
- `-q [ --quiet ]`: Reduce verbosity.
- `-p [ --precision ] arg (=15)`: Number of digits to represent long double.
- `-P [ --profile ]`: Turn on profiling for performance comparison.

## Implementing your own `f(x)`

When using the `--use-fx-function` flag, the code uses outputs from the `fill_fx` method, located in
[extern/function.h](extern/function.h). This code is built as a static library `outlab2_extern` and linked to the
`outlab2` target. When modifying this code, no additional compilation steps need to be taken.

Here is a brief description of the `fx_fill` method:

```c++
/**
 * @brief Fill the `fx` vector, optionally using the values in the `x` vector.
 * @param x The input vector containing `x` values.
 * @param fx The output vector to be filled with `fx` values.
 * @details This function takes an input vector `x` and an output vector `fx`.
 *          It fills the `fx` vector with values.
 *          The `fx` vector is assumed to be initially zeroed out.
 *          The function does not return any value.
 * @note The `x` and `fx` vectors must have the same size.
 * @note The `fx` vector will be modified by this function.
 * @note The `x` vector will not be modified by this function.
 */
template <typename T> [[maybe_unused]] void fill_fx(const std::vector<T> &x, std::vector<T> &fx);
```

## File I/O

Although data for `x` and `f(x)` can be entered sequentially in interactive mode, it is recommended to use the
option to read an input CSV file. The code looks for the headers `x`and `f(x)`, so please use them precisely. There is a
sample input CSV file under [inputs/sample_input.csv](inputs/sample_input.csv).

## Input Format

The input points can be provided in three ways:

1. Using the `-x, --x-points` option: The distinct and sorted `(x)` interpolation points can be directly specified as
   command-line arguments. For example:
    ```shell
    ./outlab2 -n 4 -x 0.5 1.0 1.5 2.0 -m 100 -o output.csv
    ```

2. Using the `-i, --input-csv` option: The input points can be read from a CSV file with two columns `[x, f(x)]`.
   The path to the CSV file should be provided as a command-line argument. For example:

   ```shell
    ./outlab2 -i input.csv -m 100 -o output.csv
    ```

   ### Sample Inputs File
    ```shell
    $ cat ./sample_input.csv
    x,f(x)
    0.8364,1.0411
    -0.2296,0.7325
    -1.2275,2.3859
    -0.7006,0.3934
    -1.0390,1.1686
    -0.6570,0.3813
    -0.1797,0.7948
    0.0814,1.0743
    -0.1277,0.8583
    1.1261,1.0381
    ```

3. Using the interactive shell mode, where the will prompt the user to enter the values one by one. For example:
    ```shell
    Enter the number of interpolation points: 2
    Enter points for the interval x, sorted, and one at a time: 
    3.2
    5.6
    Enter 2 points for f(x) for every x, one at a time: 
    -1.0
    0.67
    --------------------------------------------------------------------------------
                                         Inputs
    --------------------------------------------------------------------------------
                   x                             f(x)
        +3.200000000000000e+00			-1.000000000000000e+00
        +5.600000000000000e+00			+6.700000000000000e-01
    ....
    ```

## Output Format

The output is written to a CSV file with five columns `[i, x, f(x), L(x), E(x)]`, where:

- `i` is the index of the evaluation point
- `x` is the evaluation point
- `f(x)` is the actual value at the evaluation point
- `L(x)` is the interpolated value at the evaluation point
- `E(x)` is the error between the interpolated value and the actual value

### Sample Outputs File

* `--use-fx-function` set
  If the flag `--use-fx-function` is set, the output contains five columns `[i, x, f(x), L(x), E(x)]`.
    ```shell
    $ cat ./outputs-with-fx-function.csv 
    i,x(i),L(x),f(x),E(x),
    1,0.000000,0.000000,0.000000,
    2,0.000000,0.000000,0.000000,
    3,0.000000,0.000000,0.000000,
    ...
    ```
* `--use-fx-function` unset
  If the flag `--use-fx-function` is not set, the output contains three columns `[i, x, L(x)]`.
    ```shell
    $ cat ./outputs-without-fx-function.csv 
    i,x(i),L(x),
    1,0.000000,0.000000,
    2,0.000000,0.000000,
    3,0.000000,0.000000,
    ...
    ```

## Example:

The following is an example of the program's output:

```shell

                    ███╗   ██╗███████╗      ███████╗ █████╗  ██╗
                    ████╗  ██║██╔════╝      ██╔════╝██╔══██╗███║
                    ██╔██╗ ██║█████╗  █████╗███████╗╚██████║╚██║
                    ██║╚██╗██║██╔══╝  ╚════╝╚════██║ ╚═══██║ ██║
                    ██║ ╚████║███████╗      ███████║ █████╔╝ ██║
                    ╚═╝  ╚═══╝╚══════╝      ╚══════╝ ╚════╝  ╚═╝
        
--------------------------------------------------------------------------------
	InLab 02: I/O Setup for Lagrange Interpolation Polynomials
	Arjun Earthperson
	09/01/2023
--------------------------------------------------------------------------------
Build Configuration
compiler: GNU 11.4.0
flags: -Wall;-Wextra;-Werror;-Wnon-virtual-dtor;-Wold-style-cast;-Wsign-compare;-Wmissing-field-initializers;-Wno-unused-function;-march=native;-g;-fPIE
Boost: 1.74.0Boost::program_options
--------------------------------------------------------------------------------

Parameters:
  -n [ --num-points ] arg       = (optional) number of interpolation points n
  -m [ --num-samples ] arg      = number of Lagrange interpolation evaluation 
                                points
  -x [ --x-points ] arg         = distinct and sorted (x) interpolation points 
                                if --input-csv is unset
  -f [ --fx-points ] arg        = f(x=n) points if --use-fx-function and 
                                --input-csv are unset
  -i [ --input-csv ] arg        = path for input CSV file with two columns [x, 
                                f(x)]
  -o [ --output-csv ] arg       = path for output CSV file with five columns 
                                [i, x, f(x), L(x), E(x)]
  -F [ --use-fx-function ]      = use bundled f(x=n) function

General options:
  -h [ --help ]                 = Show this help message
  -q [ --quiet ]                = Reduce verbosity
  -p [ --precision ] arg (=15)  = Number of digits to represent long double
  -P [ --profile ]              = Turn on profiling for performance comparison

--------------------------------------------------------------------------------
Precision in digits:  default: 6, maximum: 19, current: 15
--------------------------------------------------------------------------------
Reading from file: /tmp/ne591-008/cmake-build-debug-docker/sample_input.csv
--------------------------------------------------------------------------------
                                     Inputs
--------------------------------------------------------------------------------
               x                             f(x)
	+1.041100000000000e+00			+8.364000000000000e-01
	+7.325000000000000e-01			-2.296000000000000e-01
	+2.385900000000000e+00			-1.227500000000000e+00
	+3.934000000000000e-01			-7.006000000000000e-01
	+1.168600000000000e+00			-1.039000000000000e+00
	+3.813000000000000e-01			-6.570000000000000e-01
	+7.948000000000000e-01			-1.797000000000000e-01
	+1.074300000000000e+00			+8.140000000000000e-02
	+8.583000000000000e-01			-1.277000000000000e-01
	+1.038100000000000e+00			+1.126100000000000e+00
--------------------------------------------------------------------------------
	num-points,     n: 10
	num-samples,    m: 1000
	input-csv,      i: /tmp/ne591-008/cmake-build-debug-docker/sample_input.csv
	output-csv,     o: /tmp/ne591-008/cmake-build-debug-docker/output2.csv
--------------------------------------------------------------------------------

Process finished with exit code 0
```<|MERGE_RESOLUTION|>--- conflicted
+++ resolved
@@ -10,14 +10,9 @@
 File based I/O is supported using CSV (comma separated values) files.
 
 <div style="display: none">[TOC]</div>
-<<<<<<< HEAD
 
 ## Overview
-=======
-
-## Overview
-
->>>>>>> e04b2ba1
+
 - [Analysis](#analysis)
 - [Building & Usage](#building--usage)
     - [Options](#options)
