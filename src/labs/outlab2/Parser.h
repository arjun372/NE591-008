--- conflicted
+++ resolved
@@ -21,12 +21,7 @@
 class Parser : public CommandLine<LagrangePolynomialInputs> {
 
   public:
-<<<<<<< HEAD
-    explicit Parser(const HeaderInfo &headerInfo, const CommandLineArgs &args)
-        : CommandLine(headerInfo, args) {}
-=======
     explicit Parser(const HeaderInfo &headerInfo, const CommandLineArgs &args) : CommandLine(headerInfo, args) {}
->>>>>>> e04b2ba1
 
     explicit Parser() = default;
 
@@ -34,64 +29,35 @@
     /**
      * @brief This function builds the input options for the program.
      *
-<<<<<<< HEAD
-     * @return A boost::program_options::options_description object containing
-     * the description of the input options.
-     */
-    void buildInputArguments(
-        boost::program_options::options_description &values) override {
-        values.add_options()("num-points,n",
-                             boost::program_options::value<long double>(),
-=======
      * @return A boost::program_options::options_description object containing the description of the input options.
      */
     void buildInputArguments(boost::program_options::options_description &values) override {
         values.add_options()("num-points,n", boost::program_options::value<long double>(),
->>>>>>> e04b2ba1
                              "= (optional) number of interpolation points n")(
             "num-samples,m", boost::program_options::value<long double>(),
             "= number of Lagrange interpolation evaluation points")(
             "x-points,x",
-<<<<<<< HEAD
-            boost::program_options::value<std::vector<long double>>()
-                ->multitoken()
-                ->default_value(std::vector<long double>(), ""),
-            "= distinct and sorted (x) interpolation points if --input-csv is "
-            "unset")(
-            "fx-points,f",
-            boost::program_options::value<std::vector<long double>>()
-                ->multitoken()
-                ->default_value(std::vector<long double>(), ""),
-=======
             boost::program_options::value<std::vector<long double>>()->multitoken()->default_value(
                 std::vector<long double>(), ""),
             "= distinct and sorted (x) interpolation points if --input-csv is unset")(
             "fx-points,f",
             boost::program_options::value<std::vector<long double>>()->multitoken()->default_value(
                 std::vector<long double>(), ""),
->>>>>>> e04b2ba1
             "= f(x=n) points if --use-fx-function and --input-csv are unset")(
             "input-csv,i", boost::program_options::value<std::string>(),
             "= path for input CSV file with two columns [x, f(x)]")(
             "output-csv,o", boost::program_options::value<std::string>(),
-<<<<<<< HEAD
-            "= path for output CSV file with five columns [i, x, f(x), L(x), "
-            "E(x)]")("use-fx-function,F", "= use bundled f(x=n) function");
-=======
             "= path for output CSV file with five columns [i, x, f(x), L(x), E(x)]")("use-fx-function,F",
                                                                                      "= use bundled f(x=n) function");
->>>>>>> e04b2ba1
     }
 
     /**
      * @brief This function prints the input values.
      *
-     * @param vm A boost::program_options::variables_map object containing the
-     * input values to be printed.
-     *
-     */
-    void
-    printInputArguments(boost::program_options::variables_map &vm) override {
+     * @param vm A boost::program_options::variables_map object containing the input values to be printed.
+     *
+     */
+    void printInputArguments(boost::program_options::variables_map &vm) override {
 
         // retrieve the inputs
         const auto precision = vm["precision"].as<int>();
@@ -104,51 +70,36 @@
         CommandLine::printLine();
         std::cout << std::setw(44) << "Inputs\n";
         CommandLine::printLine();
-<<<<<<< HEAD
-        std::cout << std::setw(16) << "x" << std::setw(34) << "f(x)\n"
-                  << std::scientific;
-=======
         std::cout << std::setw(16) << "x" << std::setw(34) << "f(x)\n" << std::scientific;
->>>>>>> e04b2ba1
         for (size_t i = 0; i < x.size(); i++) {
             const auto x_sign = (x[i] >= 0) ? "+" : "";
             const auto fx_sign = (fx[i] >= 0) ? "+" : "";
             std::cout << "\t" << x_sign << std::setprecision(precision) << x[i];
-<<<<<<< HEAD
-            std::cout << "\t\t\t" << fx_sign << std::setprecision(precision)
-                      << fx[i] << std::endl;
-=======
             std::cout << "\t\t\t" << fx_sign << std::setprecision(precision) << fx[i] << std::endl;
->>>>>>> e04b2ba1
         }
         CommandLine::printLine();
         std::cout << "\tnum-points,     n: " << n << "\n";
         std::cout << "\tnum-samples,    m: " << m << "\n";
         if (vm.count("input-csv") && !vm["input-csv"].empty()) {
-            std::cout << "\tinput-csv,      i: "
-                      << vm["input-csv"].as<std::string>() << "\n";
-        }
-        std::cout << "\toutput-csv,     o: "
-                  << vm["output-csv"].as<std::string>() << "\n";
-        CommandLine::printLine();
-    }
-
-    /**
-     * @brief This function performs checks on the input parameters and prompts
-     * the user to enter valid inputs if the current inputs are invalid.
-     *
-     * @param map A boost::program_options::variables_map object containing the
-     * input values to be checked.
-     */
-    /**
-     * @brief This function performs checks on the input parameters and prompts
-     * the user to enter valid inputs if the current inputs are invalid.
-     *
-     * @param map A boost::program_options::variables_map object containing the
-     * input values to be checked.
-     */
-    void performInputArgumentsCheck(
-        boost::program_options::variables_map &map) override {
+            std::cout << "\tinput-csv,      i: " << vm["input-csv"].as<std::string>() << "\n";
+        }
+        std::cout << "\toutput-csv,     o: " << vm["output-csv"].as<std::string>() << "\n";
+        CommandLine::printLine();
+    }
+
+    /**
+     * @brief This function performs checks on the input parameters and prompts the user to enter valid inputs if the
+     * current inputs are invalid.
+     *
+     * @param map A boost::program_options::variables_map object containing the input values to be checked.
+     */
+    /**
+     * @brief This function performs checks on the input parameters and prompts the user to enter valid inputs if the
+     * current inputs are invalid.
+     *
+     * @param map A boost::program_options::variables_map object containing the input values to be checked.
+     */
+    void performInputArgumentsCheck(boost::program_options::variables_map &map) override {
 
         std::string input;
 
@@ -157,12 +108,7 @@
             !isFileWritable(map["output-csv"].as<std::string>())) {
             while (!map.count("output-csv") || map["output-csv"].empty() ||
                    !isFileWritable(map["output-csv"].as<std::string>())) {
-<<<<<<< HEAD
-                std::cerr << "Error: No output CSV filepath provided."
-                          << std::endl;
-=======
                 std::cerr << "Error: No output CSV filepath provided." << std::endl;
->>>>>>> e04b2ba1
                 std::cout << "Enter output file path: ";
                 std::cin >> input;
                 try {
@@ -180,16 +126,14 @@
             try {
                 // Create a data map
                 std::map<std::string, std::vector<long double>> dataMap;
-                // Fill data, mapping csv headers (keys) to csv columns (value
-                // vectors)
+                // Fill data, mapping csv headers (keys) to csv columns (value vectors)
                 readCSV(filename, dataMap);
 
                 // Read column x if provided and update the number of points
                 if (dataMap.count("x")) {
                     std::vector<long double> x_vec_inputs = dataMap["x"];
                     replace(map, "x-points", x_vec_inputs);
-                    replace(map, "num-points",
-                            static_cast<long double>(dataMap["x"].size()));
+                    replace(map, "num-points", static_cast<long double>(dataMap["x"].size()));
                 }
                 // Read column fx if provided
                 if (dataMap.count("f(x)")) {
@@ -201,10 +145,8 @@
             }
         }
 
-        // Prompt the user to enter the number of interpolation points until a
-        // valid input is provided
-        while (map["num-points"].empty() ||
-               failsNaturalNumberCheck(map["num-points"].as<long double>())) {
+        // Prompt the user to enter the number of interpolation points until a valid input is provided
+        while (map["num-points"].empty() || failsNaturalNumberCheck(map["num-points"].as<long double>())) {
             std::cout << "Enter the number of interpolation points: ";
             std::cin >> input;
             try {
@@ -214,20 +156,10 @@
             }
         }
 
-<<<<<<< HEAD
-        // Prompt the user to enter the number of Lagrange interpolation
-        // evaluation points until a valid input is provided
-        while (
-            (map["num-samples"].empty() ||
-             failsNaturalNumberCheck(map["num-samples"].as<long double>()))) {
-            std::cout << "Enter the number of Lagrange interpolation "
-                         "evaluation points: ";
-=======
         // Prompt the user to enter the number of Lagrange interpolation evaluation points until a valid input is
         // provided
         while ((map["num-samples"].empty() || failsNaturalNumberCheck(map["num-samples"].as<long double>()))) {
             std::cout << "Enter the number of Lagrange interpolation evaluation points: ";
->>>>>>> e04b2ba1
             std::cin >> input;
             try {
                 replace(map, "num-samples", asNumber(input));
@@ -237,34 +169,19 @@
         }
 
         const auto n = static_cast<size_t>(map["num-points"].as<long double>());
-        std::vector<long double> x_vec_inputs =
-            map["x-points"].as<std::vector<long double>>();
+        std::vector<long double> x_vec_inputs = map["x-points"].as<std::vector<long double>>();
         bool messageShown = false;
-        // Prompt the user to enter the interpolation points until the required
-        // number of points is provided
+        // Prompt the user to enter the interpolation points until the required number of points is provided
         while (isUnfilledVector<long double>(map, "x-points", n)) {
             if (!messageShown) {
-<<<<<<< HEAD
-                std::cout << "Enter points for the interval x, sorted, and one "
-                             "at a time: "
-                          << std::endl;
-=======
                 std::cout << "Enter points for the interval x, sorted, and one at a time: " << std::endl;
->>>>>>> e04b2ba1
                 messageShown = true;
             }
             std::cin >> input;
 
             // attempting to insert non-increasing or non-unique value!
-<<<<<<< HEAD
-            if (!x_vec_inputs.empty() &&
-                asNumber(input) <= x_vec_inputs.back()) {
-                std::cerr << "Cannot accept non-increasing values for x, try "
-                             "again.\n";
-=======
             if (!x_vec_inputs.empty() && asNumber(input) <= x_vec_inputs.back()) {
                 std::cerr << "Cannot accept non-increasing values for x, try again.\n";
->>>>>>> e04b2ba1
                 continue;
             }
 
@@ -277,44 +194,26 @@
             }
         }
 
-<<<<<<< HEAD
-        // If the use-fx-function option is provided, fill the fx-points vector
-        // using the bundled f(x=n) function
-=======
         // If the use-fx-function option is provided, fill the fx-points vector using the bundled f(x=n) function
->>>>>>> e04b2ba1
         if (map.count("use-fx-function")) {
             try {
-                std::vector<long double> x =
-                    map["x-points"].as<std::vector<long double>>();
+                std::vector<long double> x = map["x-points"].as<std::vector<long double>>();
                 std::vector<long double> fx_vec_inputs(x.size(), 0.0f);
                 fill_fx(x, fx_vec_inputs);
                 replace(map, "fx-points", fx_vec_inputs);
                 replace(map, "x-points", x);
             } catch (...) {
-<<<<<<< HEAD
-                std::cerr << "Error: Executing external method 'fill_fx' "
-                             "failed. Aborting\n";
-=======
                 std::cerr << "Error: Executing external method 'fill_fx' failed. Aborting\n";
->>>>>>> e04b2ba1
                 exit(1);
             }
         }
 
         std::vector<long double> fx_vec_inputs;
         messageShown = false;
-        // Prompt the user to enter the f(x) values until the required number of
-        // values is provided
+        // Prompt the user to enter the f(x) values until the required number of values is provided
         while (isUnfilledVector<long double>(map, "fx-points", n)) {
             if (!messageShown) {
-<<<<<<< HEAD
-                std::cout << "Enter " << n
-                          << " points for f(x) for every x, one at a time: "
-                          << std::endl;
-=======
                 std::cout << "Enter " << n << " points for f(x) for every x, one at a time: " << std::endl;
->>>>>>> e04b2ba1
                 messageShown = true;
             }
             std::cin >> input;
@@ -328,8 +227,7 @@
         }
     }
 
-    void buildInputs(Input &inputs,
-                     boost::program_options::variables_map &values) override {
+    void buildInputs(Input &inputs, boost::program_options::variables_map &values) override {
         inputs.n = static_cast<size_t>(values["num-points"].as<long double>());
         inputs.m = static_cast<size_t>(values["num-samples"].as<long double>());
         inputs.xData = values["x-points"].as<std::vector<long double>>();
