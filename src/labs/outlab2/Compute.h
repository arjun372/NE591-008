--- conflicted
+++ resolved
@@ -2,9 +2,8 @@
  * @file Compute.h
  * @author Arjun Earthperson
  * @date 09/08/2023
- * @brief This file contains the declaration of two template functions,
- * fillLagrangePolys and fillInterpolationError, which are used for computing
- * Lagrange polynomials and interpolation errors respectively.
+ * @brief This file contains the declaration of two template functions, fillLagrangePolys and fillInterpolationError,
+ *        which are used for computing Lagrange polynomials and interpolation errors respectively.
  */
 
 #pragma once
@@ -16,24 +15,16 @@
 #include "Stopwatch.h"
 
 /**
- * @brief This function computes the Lagrange polynomials for a given set of
- * data points.
+ * @brief This function computes the Lagrange polynomials for a given set of data points.
  * @tparam T The data type of the elements in the vectors.
  * @param Lxi A vector to store the computed Lagrange polynomials.
  * @param xi A vector containing the x-coordinates of the interpolation points.
  * @param x A vector containing the x-coordinates of the data points.
- * @param fx A vector containing the y-coordinates (function values) of the data
- * points.
- * @note The function also prints the time taken to compute the Lagrange
- * polynomials.
+ * @param fx A vector containing the y-coordinates (function values) of the data points.
+ * @note The function also prints the time taken to compute the Lagrange polynomials.
  */
 template <typename T>
-<<<<<<< HEAD
-static void fillLagrangePolys(std::vector<T> &Lxi, const std::vector<T> &xi,
-                              const std::vector<T> &x,
-=======
 static void fillLagrangePolys(std::vector<T> &Lxi, const std::vector<T> &xi, const std::vector<T> &x,
->>>>>>> e04b2ba1
                               const std::vector<T> &fx) {
 
     const size_t n = std::min(x.size(), fx.size());
@@ -69,17 +60,6 @@
     }
 
     timer.click();
-<<<<<<< HEAD
-    std::cout << "Computing m=(" << m << ") Lagrange polynomials for n=(" << n
-              << ") took "
-              << (static_cast<long double>(timer.duration().count())) << " ns"
-              << std::endl;
-}
-
-/**
- * @brief This function computes the interpolation error for a given set of data
- * points and their corresponding Lagrange polynomials.
-=======
     std::cout << "Computing m=(" << m << ") Lagrange polynomials for n=(" << n << ") took "
               << (static_cast<long double>(timer.duration().count())) << " ns" << std::endl;
 }
@@ -87,23 +67,17 @@
 /**
  * @brief This function computes the interpolation error for a given set of data points and their corresponding Lagrange
  * polynomials.
->>>>>>> e04b2ba1
  * @tparam T The data type of the elements in the vectors.
  * @param IEx A vector to store the computed interpolation errors.
  * @param Lxi A vector containing the computed Lagrange polynomials.
- * @param fxi A vector containing the function values at the interpolation
- * points.
- * @note The function will print an error message and return if the sizes of Lxi
- * and fxi are not equal.
+ * @param fxi A vector containing the function values at the interpolation points.
+ * @note The function will print an error message and return if the sizes of Lxi and fxi are not equal.
  */
 template <typename T>
-static void fillInterpolationError(std::vector<T> &IEx,
-                                   const std::vector<T> &Lxi,
-                                   const std::vector<T> &fxi) {
+static void fillInterpolationError(std::vector<T> &IEx, const std::vector<T> &Lxi, const std::vector<T> &fxi) {
     // Check if the input vectors have the same size
     if (Lxi.size() != fxi.size()) {
-        std::cerr << "Error: L(xi), f(xi) must have the same size."
-                  << std::endl;
+        std::cerr << "Error: L(xi), f(xi) must have the same size." << std::endl;
         return;
     }
 
@@ -111,10 +85,5 @@
     IEx.resize(Lxi.size());
 
     // Use std::transform with a lambda function to calculate absolute errors
-<<<<<<< HEAD
-    std::transform(Lxi.begin(), Lxi.end(), fxi.begin(), IEx.begin(),
-                   [](T x, T y) { return std::abs(x - y); });
-=======
     std::transform(Lxi.begin(), Lxi.end(), fxi.begin(), IEx.begin(), [](T x, T y) { return std::abs(x - y); });
->>>>>>> e04b2ba1
 }